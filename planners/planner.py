import tensorflow as tf
import numpy as np
from trajectory.trajectory import Trajectory, SystemConfig


class Planner(object):
    """Plans optimal trajectories (by minimizing an objective function)
    through an environment. """

    def __init__(self, simulator, params):
        self.simulator = simulator
        self.obj_fn = self.simulator.obj_fn
        self.params = params.planner.parse_params(params)

        self.opt_waypt = SystemConfig(dt=params.dt, n=1, k=1, variable=True)
        self.opt_traj = Trajectory(dt=params.dt, n=1, k=params.planning_horizon, variable=True)
        self.control_pipeline = self._init_control_pipeline()

    @staticmethod
    def parse_params(p):
        """
        Parse the parameters to add some additional helpful parameters.
        """
        raise NotImplementedError

    def optimize(self, start_config):
        """ Optimize the objective over a trajectory
        starting from start_config ending at speed vf. 
        Returns the opt_waypt, opt_trajectory, opt_cost
        """
        raise NotImplementedError

    def eval_objective(self, start_config, goal_config=None):
        """ Evaluate the objective function on a trajectory
        generated through the control pipeline from start_config (world frame)."""
        waypts, horizons, trajectories_world, controllers = self.control_pipeline.plan(start_config, goal_config)
        obj_val = self.obj_fn.evaluate_function(trajectories_world)
        return obj_val, [waypts, horizons, trajectories_world, controllers]

    def _init_control_pipeline(self):
        """If the control pipeline has exists already (i.e. precomputed),
        load it. Otherwise generate create it from scratch and save it."""
        p = self.params.control_pipeline_params
        control_pipeline = p.pipeline.get_pipeline(params=p)

        if control_pipeline.does_pipeline_exist():
            control_pipeline.load_control_pipeline()
        else:
            control_pipeline.generate_control_pipeline()
        return control_pipeline

    # Static methods for processing data that
    # this planner will return

    @staticmethod
    def empty_data_dict():
        """Returns a dictionary with keys mapping to empty lists
        for each datum computed by a planner."""
        data = {'system_config': [],
                'waypoint_config': [],
                'trajectory': [],
                'planning_horizon': [],
                'K_nkfd': [],
                'k_nkf1': [],
                'img_nmkd': []}
        return data

    @staticmethod
    def clip_data_along_time_axis(data, horizon, mode='new'):
        """Clips a data dictionary produced by this planner
        to length horizon."""
        if mode == 'new':
            data['trajectory'] = Trajectory.new_traj_clip_along_time_axis(
                data['trajectory'], horizon)
        elif mode == 'update':
            data['trajectory'] = data['trajectory'].clip_along_time_axis(horizon)
        else:
            assert(False)

        data['K_nkfd'] = data['K_nkfd'][:, :horizon]
        data['k_nkf1'] = data['k_nkf1'][:, :horizon]
        return data

    @staticmethod
    def mask_and_concat_data_along_batch_dim(data, k):
        """Keeps the elements in data which were produced
        before time index k. Concatenates each list in data
        along the batch dim after masking. Also returns data
        from the first segment not in the valid mask."""
        data_times = np.cumsum([traj.k for traj in data['trajectory']])
        valid_mask = (data_times <= k)
        last_mask = (data_times > k)
        data_last = {}
        if len(last_mask) > 0:
            data_last['system_config'] = SystemConfig.concat_across_batch_dim(np.array(data['system_config'])[last_mask])
            data_last['waypoint_config'] = SystemConfig.concat_across_batch_dim(np.array(data['waypoint_config'])[last_mask])
            data_last['trajectory'] = Trajectory.concat_across_batch_dim(np.array(data['trajectory'])[last_mask])
            data_last['planning_horizon_n1'] = np.array(data['planning_horizon'])[last_mask][:, None]
            data_last['K_nkfd'] = tf.boolean_mask(tf.concat(data['K_nkfd'], axis=0), last_mask)
            data_last['k_nkf1'] = tf.boolean_mask(tf.concat(data['k_nkf1'], axis=0), last_mask)

        data['system_config'] = SystemConfig.concat_across_batch_dim(np.array(data['system_config'])[valid_mask])
        data['waypoint_config'] = SystemConfig.concat_across_batch_dim(np.array(data['waypoint_config'])[valid_mask])
        data['trajectory'] = Trajectory.concat_across_batch_dim(np.array(data['trajectory'])[valid_mask])
        data['planning_horizon_n1'] = np.array(data['planning_horizon'])[valid_mask][:, None]
        data['K_nkfd'] = tf.boolean_mask(tf.concat(data['K_nkfd'], axis=0), valid_mask)
        data['k_nkf1'] = tf.boolean_mask(tf.concat(data['k_nkf1'], axis=0), valid_mask)
<<<<<<< HEAD
        data['img_nmkd'] = np.array(np.concatenate(data['img_nmkd'], axis=0))[valid_mask]
        return data
=======

        last_mask = np.where(np.logical_not(valid_mask))[0]
        
        return data, data_last
>>>>>>> da9e0fdd
<|MERGE_RESOLUTION|>--- conflicted
+++ resolved
@@ -90,6 +90,7 @@
         data_times = np.cumsum([traj.k for traj in data['trajectory']])
         valid_mask = (data_times <= k)
         last_mask = (data_times > k)
+        last_mask = np.where(np.logical_not(valid_mask))[0]
         data_last = {}
         if len(last_mask) > 0:
             data_last['system_config'] = SystemConfig.concat_across_batch_dim(np.array(data['system_config'])[last_mask])
@@ -105,12 +106,7 @@
         data['planning_horizon_n1'] = np.array(data['planning_horizon'])[valid_mask][:, None]
         data['K_nkfd'] = tf.boolean_mask(tf.concat(data['K_nkfd'], axis=0), valid_mask)
         data['k_nkf1'] = tf.boolean_mask(tf.concat(data['k_nkf1'], axis=0), valid_mask)
-<<<<<<< HEAD
         data['img_nmkd'] = np.array(np.concatenate(data['img_nmkd'], axis=0))[valid_mask]
-        return data
-=======
+        return data, data_last
 
-        last_mask = np.where(np.logical_not(valid_mask))[0]
-        
-        return data, data_last
->>>>>>> da9e0fdd
+        