--- conflicted
+++ resolved
@@ -85,9 +85,5 @@
         data['system_config'] = SystemConfig.concat_across_batch_dim(np.array(data['system_config'])[valid_mask])
         data['optimal_control_nk2'] = tf.boolean_mask(tf.concat(data['optimal_control_nk2'],
                                                                 axis=0), valid_mask)
-<<<<<<< HEAD
         data['img_nmkd'] = np.array(np.concatenate(data['img_nmkd'], axis=0))[valid_mask]
-        return data
-=======
-        return data, data_last
->>>>>>> 179e4185
+        return data, data_last