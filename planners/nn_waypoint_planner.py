import tensorflow as tf
from planners.nn_planner import NNPlanner
from trajectory.trajectory import Trajectory, SystemConfig


class NNWaypointPlanner(NNPlanner):
    """ A planner which selects an optimal waypoint using
    a trained neural network. """
    counter = 0

    def __init__(self, simulator, params):
        super().__init__(simulator, params)
        self.waypoint_world_config = SystemConfig(dt=self.params.dt, n=1, k=1)

    def optimize(self, start_config):
        """ Optimize the objective over a trajectory
        starting from start_config.
        """
        p = self.params

        model = p.model
        
        raw_data = self._raw_data(start_config)
        processed_data = model.create_nn_inputs_and_outputs(raw_data)
        
        # Predict the NN output
        nn_output_113 = model.predict_nn_output_with_postprocessing(processed_data['inputs'],
                                                                    is_training=False)[:, None]
        
        # Transform to World Coordinates
        waypoint_ego_config = SystemConfig(dt=self.params.dt, n=1, k=1,
                                           position_nk2=nn_output_113[:, :, :2],
                                           heading_nk1=nn_output_113[:, :, 2:3])
        self.params.system_dynamics.to_world_coordinates(start_config,
                                                         waypoint_ego_config,
                                                         self.waypoint_world_config)

        # TODO: This is for debugging
        #occupancy_grid = processed_data['inputs'][0]
        #self.save_occupancy_grid(occupancy_grid, start_config, raw_data['goal_position_ego_n2'],
        #                         waypoint_ego_config, self.waypoint_world_config)

        # Evaluate the objective and retrieve Control Pipeline data
        obj_vals, data = self.eval_objective(start_config, self.waypoint_world_config)
        
        # The batch dimension is length 1 since there is only one waypoint
        min_idx = 0
        min_cost = obj_vals[min_idx]

        waypts, horizons_s, trajectories, controllers = data

        self.opt_waypt.assign_from_config_batch_idx(waypts, min_idx)
        self.opt_traj.assign_from_trajectory_batch_idx(trajectories, min_idx)

        # Convert horizon in seconds to horizon in # of steps
        min_horizon = int(tf.ceil(horizons_s[min_idx, 0]/self.params.dt).numpy())

        data = {'system_config': SystemConfig.copy(start_config),
                'waypoint_config': SystemConfig.copy(self.opt_waypt),
                'trajectory': Trajectory.copy(self.opt_traj),
                'planning_horizon': min_horizon,
                'K_nkfd': controllers['K_nkfd'][min_idx:min_idx + 1],
                'k_nkf1': controllers['k_nkf1'][min_idx:min_idx + 1]}

        return data

    def save_occupancy_grid(self, grid, start_config, goal_ego_config,
                            waypoint_ego_config, waypoint_world_config):
        """Save the occupancy grid- useful for debugging."""
        import matplotlib.pyplot as plt
        fig = plt.figure()
        ax = fig.add_subplot(111)
<<<<<<< HEAD
        ax.imshow(grid[0][ :, :, 0], extent=[0.0, 3.2, -1.6, 1.6], cmap='gray')
=======
        ax.imshow(grid[0, :, :, 0].numpy(), cmap='gray', extent=[0.0, 3.2, -1.6, 1.6])
>>>>>>> ac94ebf0
        
        waypoint_ego_config.render(ax, plot_quiver=True)

        # Figure Title
        pos_3 = start_config.position_and_heading_nk3()[0, 0].numpy()
        start_str = 'State: [{:.3f}, {:.3f}, {:.3f}]'.format(pos_3[0], pos_3[1], pos_3[2])
        goal_ego_str = 'Goal Ego: [{:.3f}, {:.3f}]'.format(goal_ego_config[0, 0],
                                                            goal_ego_config[0, 1])
        waypt_ego_config = waypoint_ego_config.position_and_heading_nk3()[0, 0]
        waypoint_ego_str = 'Waypt Ego: [{:.3f}, {:.3f}, {:.3f}]'.format(waypt_ego_config[0],
                                                                        waypt_ego_config[1],
                                                                        waypt_ego_config[2])

        waypt_world_config = waypoint_world_config.position_and_heading_nk3()[0, 0]
        waypoint_world_str = 'Waypt World: [{:.3f}, {:.3f}, {:.3f}]'.format(waypt_world_config[0],
                                                                            waypt_world_config[1],
                                                                            waypt_world_config[2])
        fig.suptitle('{:s}\n{:s}\n{:s}\n{:s}'.format(start_str,
                                                     goal_ego_str,
                                                     waypoint_ego_str,
                                                     waypoint_world_str))
        fig.savefig('./tmp/grid/occupancy_grid_{:d}.png'.format(self.counter), bbox_inches='tight')
        self.counter += 1<|MERGE_RESOLUTION|>--- conflicted
+++ resolved
@@ -70,11 +70,7 @@
         import matplotlib.pyplot as plt
         fig = plt.figure()
         ax = fig.add_subplot(111)
-<<<<<<< HEAD
         ax.imshow(grid[0][ :, :, 0], extent=[0.0, 3.2, -1.6, 1.6], cmap='gray')
-=======
-        ax.imshow(grid[0, :, :, 0].numpy(), cmap='gray', extent=[0.0, 3.2, -1.6, 1.6])
->>>>>>> ac94ebf0
         
         waypoint_ego_config.render(ax, plot_quiver=True)
 
