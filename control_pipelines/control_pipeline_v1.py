import tensorflow as tf
from control_pipelines.control_pipeline import ControlPipeline


class Control_Pipeline_v1(ControlPipeline):
    """ A control pipeline which masks off trajectories involving invalid splines.
    A valid spline is one that respects dynamic constraints on speed and
    angular speed within a given horizon_s."""
    pipeline_name = 'v1'
    calculate_spline_speeds = True

<<<<<<< HEAD
    @staticmethod
    def keep_valid_problems(system_dynamics, k, planning_horizon_s,
                            start_config, goal_config, params):
        """Compute which problems are valid by constructing a spline
        from start_config to goal_config and checking dynamic feasability.
        Updates start_config and goal_config objects in place and returns
        n', the new batch size for this control pipeline."""
        traj_spline = params._spline(dt=params.dt, n=params.n, k=k,
                                     params=params)
        ts_nk = tf.tile(tf.linspace(0., planning_horizon_s, k)[None], [params.n, 1])
        traj_spline.fit(start_config=start_config, goal_config=goal_config,
                        factors=None)
        traj_spline.eval_spline(ts_nk, calculate_speeds=True)
        valid_idxs = traj_spline.enforce_dynamic_feasability(system_dynamics=system_dynamics,
                                                             horizon_s=planning_horizon_s)

        # Update start_config and goal_config
        # to only hold valid problems
        start_config.gather_across_batch_dim(valid_idxs)
        goal_config.gather_across_batch_dim(valid_idxs)
        return len(valid_idxs.numpy())
=======
    def _compute_valid_batch_idxs(self, horizon_s):
        """ Computes the batch indices of the valid splines."""
        return self.traj_spline.check_dynamic_feasibility(self.system_dynamics.v_bounds[1],
                                                          self.system_dynamics.w_bounds[1],
                                                          horizon_s=horizon_s)
>>>>>>> 4b5e1921
<|MERGE_RESOLUTION|>--- conflicted
+++ resolved
@@ -9,7 +9,6 @@
     pipeline_name = 'v1'
     calculate_spline_speeds = True
 
-<<<<<<< HEAD
     @staticmethod
     def keep_valid_problems(system_dynamics, k, planning_horizon_s,
                             start_config, goal_config, params):
@@ -31,10 +30,3 @@
         start_config.gather_across_batch_dim(valid_idxs)
         goal_config.gather_across_batch_dim(valid_idxs)
         return len(valid_idxs.numpy())
-=======
-    def _compute_valid_batch_idxs(self, horizon_s):
-        """ Computes the batch indices of the valid splines."""
-        return self.traj_spline.check_dynamic_feasibility(self.system_dynamics.v_bounds[1],
-                                                          self.system_dynamics.w_bounds[1],
-                                                          horizon_s=horizon_s)
->>>>>>> 4b5e1921
