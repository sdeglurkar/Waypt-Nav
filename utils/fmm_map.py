import tensorflow as tf
import numpy as np
import skfmm
from utils.voxel_map_utils import VoxelMap


class FmmMap(object):
    """
    Maintain a FMM distance and angle map corresponding to a given goal and occupancy grid.
    """
    
    def __init__(self, goal_grid_mn, dx=1, map_origin_2=tf.zeros([2], dtype=tf.float32), mask_grid_mn=None):
        """
        Args:
            goal_grid_mn: A mxn grid containing the goal positions. Typically, it should have 0s at the goal positions
                          and 1 everywhere else. In general, the goal should be defined as the subzero level set.
            dx: The step size in the goal grid.
            map_origin_2: The origin of the goal grid.
            mask_grid_mn: The part of the goal array to be masked before computing the fmm distance. Typically, the
                          array should have 1 at the grid points to be masked and 0 everywhere else.
        """
        m, n = goal_grid_mn.shape[0], goal_grid_mn.shape[1]
        self.mask_grid_mn = mask_grid_mn
        self.goal_grid_mn = goal_grid_mn
        
        self.fmm_distance_map = VoxelMap(scale=dx,
                                         origin_2=map_origin_2,
                                         map_size_2=tf.constant([n, m], dtype=tf.float32),
                                         function_array_mn=None)
        self.fmm_angle_map = VoxelMap(scale=dx,
                                      origin_2=map_origin_2,
                                      map_size_2=tf.constant([n, m], dtype=tf.float32),
                                      function_array_mn=None)
        self.compute_fmm_distance_and_angle()
        
    def compute_fmm_distance_and_angle(self, mask_value=1000):
        """
        Compute the fmm distance based on the goal array and mask array.

        """
        # Mask the goal array
        if self.mask_grid_mn is not None:
            phi = np.ma.MaskedArray(self.goal_grid_mn, self.mask_grid_mn)
        else:
            phi = self.goal_grid_mn
        
        # Compute the fmm distance
        fmm_distance = skfmm.distance(phi, dx=self.fmm_distance_map.map_scale*np.ones(2))
        
        # Assign some distance at the mask
        if self.mask_grid_mn is not None:
            fmm_distance = fmm_distance.filled(mask_value)

        # Compute the fmm angle
        gradient_y, gradient_x = np.gradient(fmm_distance, self.fmm_distance_map.map_scale)
        fmm_angle = np.arctan2(-gradient_y, -gradient_x)
        
        # Assign fmm distance map and angle
        self.fmm_distance_map.voxel_function_mn = tf.constant(fmm_distance, dtype=tf.float32)
        self.fmm_angle_map.voxel_function_mn = tf.constant(fmm_angle, dtype=tf.float32)
        
    def change_goal(self, goal_grid_mn, mask_value=1000):
        """
        Recompute the fmm maps based on the new goal grid.
        """
        self.goal_grid_mn = goal_grid_mn
        self.compute_fmm_distance_and_angle(mask_value)
        
    @classmethod
    def create_fmm_map_based_on_goal_position(cls, goal_positions_n2, map_size_2, dx=1,
                                              map_origin_2=tf.zeros([2], dtype=tf.float32), mask_grid_mn=None):
        """
        Create a fmm map based on a given goal position.
        """
        goal_array_mn = np.ones((map_size_2[1], map_size_2[0]))
<<<<<<< HEAD

        goal_index_x = np.floor((goal_positions_n2[:, 0]) / dx - map_origin_2[0]).astype(np.int32)
        goal_index_y = np.floor((goal_positions_n2[:, 1]) / dx - map_origin_2[1]).astype(np.int32)

=======
        goal_index_x = np.floor((goal_positions_n2[:, 0] / dx) - map_origin_2[0]).astype(np.int32)
        goal_index_y = np.floor((goal_positions_n2[:, 1] / dx) - map_origin_2[1]).astype(np.int32)
>>>>>>> 3c1502c3
        goal_array_mn[goal_index_y, goal_index_x] = -1.
        return cls(goal_grid_mn=goal_array_mn,
                   dx=dx,
                   map_origin_2=map_origin_2,
                   mask_grid_mn=mask_grid_mn)<|MERGE_RESOLUTION|>--- conflicted
+++ resolved
@@ -73,15 +73,8 @@
         Create a fmm map based on a given goal position.
         """
         goal_array_mn = np.ones((map_size_2[1], map_size_2[0]))
-<<<<<<< HEAD
-
-        goal_index_x = np.floor((goal_positions_n2[:, 0]) / dx - map_origin_2[0]).astype(np.int32)
-        goal_index_y = np.floor((goal_positions_n2[:, 1]) / dx - map_origin_2[1]).astype(np.int32)
-
-=======
         goal_index_x = np.floor((goal_positions_n2[:, 0] / dx) - map_origin_2[0]).astype(np.int32)
         goal_index_y = np.floor((goal_positions_n2[:, 1] / dx) - map_origin_2[1]).astype(np.int32)
->>>>>>> 3c1502c3
         goal_array_mn[goal_index_y, goal_index_x] = -1.
         return cls(goal_grid_mn=goal_array_mn,
                    dx=dx,
