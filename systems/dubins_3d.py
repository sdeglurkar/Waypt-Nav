import tensorflow as tf
from trajectory.trajectory import Trajectory
from systems.dubins_car import DubinsCar


class Dubins3D(DubinsCar):
    """ A discrete time dubins car with state
    [x, y, theta] and actions [v, w]. The dynamics are:

    x(t+1) = x(t) + saturate_linear_velocity(v(t)) cos(theta_t)*delta_t
    y(t+1) = y(t) + saturate_linear_velocity(v(t)) sin(theta_t)*delta_t
    theta(t+1) = theta_t + saturate_angular_velocity(w(t))*delta_t
    """

<<<<<<< HEAD
    def __init__(self, dt):
        super(Dubins3D, self).__init__(dt, x_dim=3, u_dim=2)
=======
    def __init__(self, dt, noise_params=None):
        super().__init__(dt, x_dim=3, u_dim=2)
>>>>>>> 179e4185
        self._angle_dims = 2
        self.noise_params = noise_params
        if self.noise_params.is_noisy:
            print('This Dubins car model has some noise. Please turn off the noise if this was not intended.')

    def simulate(self, x_nk3, u_nk2, t=None):
        with tf.name_scope('simulate'):
            delta_x_nk3 = tf.stack([self._saturate_linear_velocity(u_nk2[:, :, 0])*tf.cos(x_nk3[:, :, 2]),
                                    self._saturate_linear_velocity(u_nk2[:, :, 0])*tf.sin(x_nk3[:, :, 2]),
                                    self._saturate_angular_velocity(u_nk2[:, :, 1])], axis=2)
            
            # Add noise (or disturbance) if required
            if self.noise_params.is_noisy:
                noise_component = self.compute_noise_component(required_shape=tf.shape(x_nk3), data_type=x_nk3.dtype)
                return x_nk3 + self._dt * delta_x_nk3 + noise_component
            else:
                return x_nk3 + self._dt * delta_x_nk3

    def jac_x(self, trajectory):
        x_nk3, u_nk2 = self.parse_trajectory(trajectory)
        with tf.name_scope('jac_x'):
            # Rightmost Column
            update_nk3 = tf.stack([-self._saturate_linear_velocity(u_nk2[:, :, 0])*tf.sin(x_nk3[:, :, 2]),
                                   self._saturate_linear_velocity(u_nk2[:, :, 0])*tf.cos(x_nk3[:, :, 2]),
                                   tf.zeros(shape=x_nk3.shape[:2])], axis=2)
            update_nk33 = tf.stack([tf.zeros_like(x_nk3),
                                   tf.zeros_like(x_nk3),
                                   update_nk3], axis=3)
            return tf.eye(3, batch_shape=x_nk3.shape[:2]) + self._dt*update_nk33

    def jac_u(self, trajectory):
        x_nk3, u_nk2 = self.parse_trajectory(trajectory)
        with tf.name_scope('jac_u'):
            vtilde_prime_nk = self._saturate_linear_velocity_prime(u_nk2[:, :, 0])
            wtilde_prime_nk = self._saturate_angular_velocity_prime(u_nk2[:, :, 1])
            zeros_nk = tf.zeros(shape=x_nk3.shape[:2], dtype=tf.float32)

            # Columns
            b1_nk3 = tf.stack([vtilde_prime_nk*tf.cos(x_nk3[:, :, 2]),
                               vtilde_prime_nk*tf.sin(x_nk3[:, :, 2]),
                               zeros_nk], axis=2)
            b2_nk3 = tf.stack([zeros_nk,
                               zeros_nk,
                               wtilde_prime_nk], axis=2)

            B_nk32 = tf.stack([b1_nk3, b2_nk3], axis=3)
            return B_nk32*self._dt

    def parse_trajectory(self, trajectory):
        """ A utility function for parsing a trajectory object.
        Returns x_nkd, u_nkf which are states and actions for the
        system """
        return trajectory.position_and_heading_nk3(), trajectory.speed_and_angular_speed_nk2()

    def assemble_trajectory(self, x_nkd, u_nkf, pad_mode=None):
        """ A utility function for assembling a trajectory object
        from x_nkd, u_nkf, a list of states and actions for the system.
        Here d=3=state dimension and u=2=action dimension. """
        n = x_nkd.shape[0].value
        k = x_nkd.shape[1].value
        u_nkf = self._pad_control_vector(u_nkf, k, pad_mode=pad_mode)
        position_nk2, heading_nk1 = x_nkd[:, :, :2], x_nkd[:, :, 2:3]
        speed_nk1, angular_speed_nk1 = u_nkf[:, :, 0:1], u_nkf[:, :, 1:2]
        speed_nk1 = self._saturate_linear_velocity(speed_nk1)
        angular_speed_nk1 = self._saturate_angular_velocity(angular_speed_nk1)
        return Trajectory(dt=self._dt, n=n, k=k, position_nk2=position_nk2,
                          heading_nk1=heading_nk1, speed_nk1=speed_nk1,
                          angular_speed_nk1=angular_speed_nk1, variable=False)
    
    def compute_noise_component(self, required_shape, data_type):
        """
        Compute a noise component for the Dubins car.
        """
        if self.noise_params.noise_type == 'uniform':
            return tf.random_uniform(required_shape, self.noise_params.noise_lb, self.noise_params.noise_ub,
                                     dtype=data_type)
        elif self.noise_params.noise_type == 'gaussian':
            return tf.random_normal(required_shape, mean=self.noise_params.noise_mean,
                                    stddev=self.noise_params.noise_std, dtype=data_type)
        else:
            raise NotImplementedError('Unknown noise type.')<|MERGE_RESOLUTION|>--- conflicted
+++ resolved
@@ -12,13 +12,8 @@
     theta(t+1) = theta_t + saturate_angular_velocity(w(t))*delta_t
     """
 
-<<<<<<< HEAD
-    def __init__(self, dt):
+    def __init__(self, dt, noise_params=None):
         super(Dubins3D, self).__init__(dt, x_dim=3, u_dim=2)
-=======
-    def __init__(self, dt, noise_params=None):
-        super().__init__(dt, x_dim=3, u_dim=2)
->>>>>>> 179e4185
         self._angle_dims = 2
         self.noise_params = noise_params
         if self.noise_params.is_noisy:
