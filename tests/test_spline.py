import numpy as np
import tensorflow as tf
import matplotlib.pyplot as plt
from trajectory.spline.spline_3rd_order import Spline3rdOrder
from trajectory.trajectory import State
tf.enable_eager_execution()


def test_spline_3rd_order(visualize=False):
    # Note(Somil): Style guide.
    np.random.seed(seed=1)
    n = 5
    dt = .01
    k = 100

    target_state = np.random.uniform(-np.pi, np.pi, 3)
    v0 = np.random.uniform(0., 0.5, 1)[0]  # Initial speed
    vf = 0.

    # Initial State is [0, 0, 0, v0, 0]
    start_speed_nk1 = tf.ones((n, 1, 1), dtype=tf.float32)*v0

    goal_posx_nk1 = tf.ones((n, 1, 1), dtype=tf.float32) * target_state[0]
    goal_posy_nk1 = tf.ones((n, 1, 1), dtype=tf.float32) * target_state[1]
    goal_pos_nk2 = tf.concat([goal_posx_nk1, goal_posy_nk1], axis=2)
    goal_heading_nk1 = tf.ones((n, 1, 1), dtype=tf.float32) * target_state[2]
    goal_speed_nk1 = tf.ones((n, 1, 1), dtype=tf.float32) * vf

    start_state = State(dt, n, 1, speed_nk1=start_speed_nk1, variable=False)
    goal_state = State(dt, n, 1, position_nk2=goal_pos_nk2,
                       speed_nk1=goal_speed_nk1, heading_nk1=goal_heading_nk1,
                       variable=True)

    start_nk5 = start_state.position_heading_speed_and_angular_speed_nk5()
    start_n5 = start_nk5[:, 0]

    goal_nk5 = goal_state.position_heading_speed_and_angular_speed_nk5()
    goal_n5 = goal_nk5[:, 0]

    ts_nk = tf.tile(tf.linspace(0., dt*k, k)[None], [n, 1])
    spline_traj = Spline3rdOrder(dt=dt, k=k, n=n)
    spline_traj.fit(start_state, goal_state, factors_n2=None)
    spline_traj.eval_spline(ts_nk, calculate_speeds=True)

    pos_nk3 = spline_traj.position_and_heading_nk3()
    v_nk1 = spline_traj.speed_nk1()
    start_pos_diff = (pos_nk3 - start_n5[:, None, :3])[:, 0]
    goal_pos_diff = (pos_nk3 - goal_n5[:, None, :3])[:, -1]
    assert(np.allclose(start_pos_diff, np.zeros((n, 3)), atol=1e-6))
    assert(np.allclose(goal_pos_diff, np.zeros((n, 3)), atol=1e-6))

    start_vel_diff = (v_nk1 - start_n5[:, None, 3:4])[:, 0]
    goal_vel_diff = (v_nk1 - goal_n5[:, None, 3:4])[:, -1]
    assert(np.allclose(start_vel_diff, np.zeros((n, 1)), atol=1e-6))
    assert(np.allclose(goal_vel_diff, np.zeros((n, 1)), atol=1e-6))

    if visualize:
        fig = plt.figure()
        ax = fig.add_subplot(111)
        spline_traj.render(ax, freq=4)
        plt.show()

if __name__ == '__main__':
<<<<<<< HEAD
    test_spline_3rd_order(visualize=False)
=======
    # Note(Somil): Style guide. ALso, let's set visualize to False by default.
    test_spline_3rd_order(visualize=True)
>>>>>>> 56002554
<|MERGE_RESOLUTION|>--- conflicted
+++ resolved
@@ -60,10 +60,6 @@
         spline_traj.render(ax, freq=4)
         plt.show()
 
+
 if __name__ == '__main__':
-<<<<<<< HEAD
-    test_spline_3rd_order(visualize=False)
-=======
-    # Note(Somil): Style guide. ALso, let's set visualize to False by default.
-    test_spline_3rd_order(visualize=True)
->>>>>>> 56002554
+    test_spline_3rd_order(visualize=False)