import numpy as np
import tensorflow as tf
tf.enable_eager_execution()
import matplotlib.pyplot as plt
from systems.dubins_v1 import Dubins_v1
from systems.dubins_v2 import Dubins_v2
from systems.dubins_v3 import Dubins_v3


def test_dubins_v1(visualize=False):
    np.random.seed(seed=1)
    dt = .1
    n, k = 5, 20
    x_dim, u_dim = 3, 2

    # Test that All Dimensions Work
    db = Dubins_v1(dt)

    state_nk3 = tf.constant(np.zeros((n, k, x_dim), dtype=np.float32))
    ctrl_nk2 = tf.constant(np.random.randn(n, k, u_dim), dtype=np.float32)

    trajectory = db.assemble_trajectory(state_nk3, ctrl_nk2)
    state_tp1_nk3 = db.simulate(state_nk3, ctrl_nk2)
    s = state_tp1_nk3.shape
<<<<<<< HEAD
    assert(s[0].value == n and s[1].value == k and s[2].value == x_dim)

    jac_x_nk33 = db.jac_x(trajectory)
    s = jac_x_nk33.shape
    assert(s[0].value == n and s[1].value == k
           and s[2].value == x_dim and s[3].value == x_dim)

    jac_u_nk32 = db.jac_u(trajectory)
    s = jac_u_nk32.shape
    assert(s[0].value == n and s[1].value == k
           and s[2].value == x_dim and s[3].value == u_dim)

    A, B, c = db.affine_factors(trajectory)

    # Test that computation is occurring correctly
    n, k = 2, 3
=======
    # Note(Somil): we can assert state_tp1_nk3.shape == (n, k, x_dim).
    assert(s[0].value==n and s[1].value==k and s[2].value==x_dim)
    
    jac_x_nk33 = db.jac_x(trajectory)
    s = jac_x_nk33.shape
    # Note(Somil): Look at my comment above regarding assertion.
    assert(s[0].value==n and s[1].value==k and s[2].value==x_dim and s[3].value==x_dim) 

    jac_u_nk32 = db.jac_u(trajectory)
    s = jac_u_nk32.shape
    # Note(Somil): Look at my comment above regarding assertion.
    assert(s[0].value==n and s[1].value==k and s[2].value==x_dim and s[3].value==u_dim)
    
    A,B,c = db.affine_factors(trajectory)
    
    #Test that computation is occurring correctly
    n,k = 2,3
>>>>>>> 56002554
    ctrl = 1
    state_n13 = tf.constant(np.zeros((n, 1, x_dim)), dtype=tf.float32)
    ctrl_nk2 = tf.constant(np.ones((n, k, u_dim))*ctrl, dtype=tf.float32)
    trajectory = db.simulate_T(state_n13, ctrl_nk2, T=k)
    state_nk3 = trajectory.position_and_heading_nk3()

    x1, x2, x3, x4 = (state_nk3[0, 0].numpy(), state_nk3[0, 1].numpy(),
                      state_nk3[0, 2].numpy(), state_nk3[0, 3].numpy())
    assert((x1 == np.zeros(3)).all())
    assert(np.allclose(x2, [.1, 0., .1]))
    assert(np.allclose(x3, [.1+.1*np.cos(.1), .1*np.sin(.1), .2]))
    assert(np.allclose(x4, [.2975, .0298, .3], atol=1e-4))

    trajectory = db.assemble_trajectory(state_nk3[:, :-1], ctrl_nk2)
    A, B, c = db.affine_factors(trajectory)
    A0, A1, A2 = A[0, 0], A[0, 1], A[0, 2]
    A0_c = np.array([[1., 0., 0.], [0., 1., .1], [0., 0., 1.]])
    A1_c = np.array([[1., 0., -.1*np.sin(.1)],
                     [0., 1., .1*np.cos(.1)],
                     [0., 0., 1.]])
    A2_c = np.array([[1., 0., -.1*np.sin(.2)],
                     [0., 1., .1*np.cos(.2)],
                     [0., 0., 1.]])
    assert(np.allclose(A0, A0_c))
    assert(np.allclose(A1, A1_c))
    assert(np.allclose(A2, A2_c))

    B0, B1, B2 = B[0, 0], B[0, 1], B[0, 2]
    B0_c = np.array([[.1, 0.], [0., 0.], [0., .1]])
    B1_c = np.array([[.1*np.cos(.1), 0.], [.1*np.sin(.1), 0.], [0., .1]])
    B2_c = np.array([[.1*np.cos(.2), 0.], [.1*np.sin(.2), 0.], [0., .1]])
    assert(np.allclose(B0, B0_c))
    assert(np.allclose(B1, B1_c))
    assert(np.allclose(B2, B2_c))

    if visualize:
        # Visualize One Trajectory for Debugging
        k = 50
        state_113 = tf.constant(np.zeros((1, 1, x_dim)), dtype=tf.float32)
        v_1k, w_1k = np.ones((k, 1))*.2, np.linspace(1.1, .9, k)[:, None]
        ctrl_1k2 = tf.constant(np.concatenate([v_1k, w_1k], axis=1)[None],
                               dtype=tf.float32)
        trajectory = db.simulate_T(state_113, ctrl_1k2, T=k)
        state_1k3, _ = db.parse_trajectory(trajectory)

        fig = plt.figure()
        ax = fig.add_subplot(111)
        xs, ys, ts = state_1k3[0, :, 0], state_1k3[0, :, 1], state_1k3[0, :, 2]
        ax.plot(xs, ys, 'r--')
        ax.quiver(xs, ys, np.cos(ts), np.sin(ts))
        plt.show()
    else:
        print('rerun with visualize=True to visualize the test')


def test_dubins_v2(visualize=False):
    np.random.seed(seed=1)
    dt = .1
    x_dim, u_dim = 3, 2
    n, k = 17, 12
    ctrl = 1

    # Test that computation is occurring correctly
    db = Dubins_v2(dt, v_bounds=[0.0, .6], w_bounds=[-1.1, 1.1])
    state_n13 = tf.constant(np.zeros((n, 1, x_dim)), dtype=tf.float32)
    ctrl_nk2 = tf.constant(np.ones((n, k, u_dim))*ctrl, dtype=tf.float32)
    trajectory = db.simulate_T(state_n13, ctrl_nk2, T=k)
    state_nk3 = trajectory.position_and_heading_nk3()

    x1, x2, x3, x4 = (state_nk3[0, 0].numpy(), state_nk3[0, 1].numpy(),
                      state_nk3[0, 2].numpy(), state_nk3[0, 3].numpy())
    assert((x1 == np.zeros(3)).all())
    assert(np.allclose(x2, [.06, 0., .1]))
    assert(np.allclose(x3, [.06+.06*np.cos(.1), .06*np.sin(.1), .2]))
    assert(np.allclose(x4, [.17850246, .01791017, .3], atol=1e-4))

    trajectory = db.assemble_trajectory(state_nk3[:, :-1], ctrl_nk2)
    A, B, c = db.affine_factors(trajectory)
    A0, A1, A2 = A[0, 0], A[0, 1], A[0, 2]
    A0_c = np.array([[1., 0., 0.], [0., 1., .06], [0., 0., 1.]])
    A1_c = np.array([[1., 0., -.06*np.sin(.1)],
                     [0., 1., .06*np.cos(.1)],
                     [0., 0., 1.]])
    A2_c = np.array([[1., 0., -.06*np.sin(.2)],
                     [0., 1., .06*np.cos(.2)],
                     [0., 0., 1.]])
    assert(np.allclose(A0, A0_c))
    assert(np.allclose(A1, A1_c))
    assert(np.allclose(A2, A2_c))

    B0, B1, B2 = B[0, 0], B[0, 1], B[0, 2]
    B0_c = np.array([[.1, 0.], [0., 0.], [0., .1]])
    B1_c = np.array([[.1*np.cos(.1), 0.], [.1*np.sin(.1), 0.], [0., .1]])
    B2_c = np.array([[.1*np.cos(.2), 0.], [.1*np.sin(.2), 0.], [0., .1]])
    assert(np.allclose(B0, B0_c))
    assert(np.allclose(B1, B1_c))
    assert(np.allclose(B2, B2_c))

    if visualize:
        # Visualize One Trajectory for Debugging
        k = 50
        state_113 = tf.constant(np.zeros((1, 1, x_dim)), dtype=tf.float32)
        v_1k, w_1k = np.ones((k, 1))*.2, np.linspace(1.1, .9, k)[:, None]
        ctrl_1k2 = tf.constant(np.concatenate([v_1k, w_1k], axis=1)[None],
                               dtype=tf.float32)
        trajectory = db.simulate_T(state_113, ctrl_1k2, T=k)
        state_1k3, _ = db.parse_trajectory(trajectory)

        fig = plt.figure()
        ax = fig.add_subplot(111)
        xs, ys, ts = state_1k3[0, :, 0], state_1k3[0, :, 1], state_1k3[0, :, 2]
        ax.plot(xs, ys, 'r--')
        ax.quiver(xs, ys, np.cos(ts), np.sin(ts))
        plt.show()
    else:
        print('rerun with visualize=True to visualize the test')


def test_dubins_v3():
    np.random.seed(seed=1)
    dt = .1
    x_dim, u_dim = 5, 2
    n, k = 17, 12
    ctrl = 1

    # Test that computation is occurring correctly
    db = Dubins_v3(dt, v_bounds=[0.0, .6], w_bounds=[-1.1, 1.1])
    state_n15 = tf.constant(np.zeros((n, 1, x_dim)), dtype=tf.float32)
    ctrl_nk2 = tf.constant(np.ones((n, k, u_dim))*ctrl, dtype=tf.float32)
    trajectory = db.simulate_T(state_n15, ctrl_nk2, T=k)
    state_nk5 = trajectory.position_heading_speed_and_angular_speed_nk5()

    import pdb; pdb.set_trace()
    x1, x2, x3, x4 = (state_nk5[0, 0].numpy(), state_nk5[0, 1].numpy(),
                      state_nk5[0, 2].numpy(), state_nk5[0, 3].numpy())
    assert(np.allclose(x2, [0.0, 0.0, 0.0, .1, .1]))
    assert(np.allclose(x2, [.01, 0., .01, .2, .2]))
    
    #assert(np.allclose(x3, [.06+.06*np.cos(.1), .06*np.sin(.1), .2]))
    #assert(np.allclose(x4, [.17850246, .01791017, .3], atol=1e-4))

    trajectory = db.assemble_trajectory(state_nk3[:, :-1], ctrl_nk2)
    A, B, c = db.affine_factors(trajectory)
    A0, A1, A2 = A[0, 0], A[0, 1], A[0, 2]
    A0_c = np.array([[1., 0., 0.], [0., 1., .06], [0., 0., 1.]])
    A1_c = np.array([[1., 0., -.06*np.sin(.1)],
                     [0., 1., .06*np.cos(.1)],
                     [0., 0., 1.]])
    A2_c = np.array([[1., 0., -.06*np.sin(.2)],
                     [0., 1., .06*np.cos(.2)],
                     [0., 0., 1.]])
    assert(np.allclose(A0, A0_c))
    assert(np.allclose(A1, A1_c))
    assert(np.allclose(A2, A2_c))

    B0, B1, B2 = B[0, 0], B[0, 1], B[0, 2]
    B0_c = np.array([[.1, 0.], [0., 0.], [0., .1]])
    B1_c = np.array([[.1*np.cos(.1), 0.], [.1*np.sin(.1), 0.], [0., .1]])
    B2_c = np.array([[.1*np.cos(.2), 0.], [.1*np.sin(.2), 0.], [0., .1]])
    assert(np.allclose(B0, B0_c))
    assert(np.allclose(B1, B1_c))
    assert(np.allclose(B2, B2_c))
    
if __name__ == '__main__':
    #test_dubins_v1(visualize=False)
    #test_dubins_v2(visualize=False)
    test_dubins_v3()<|MERGE_RESOLUTION|>--- conflicted
+++ resolved
@@ -21,43 +21,17 @@
 
     trajectory = db.assemble_trajectory(state_nk3, ctrl_nk2)
     state_tp1_nk3 = db.simulate(state_nk3, ctrl_nk2)
-    s = state_tp1_nk3.shape
-<<<<<<< HEAD
-    assert(s[0].value == n and s[1].value == k and s[2].value == x_dim)
-
+    assert(state_tp1_nk3.shape == (n, k, x_dim))
     jac_x_nk33 = db.jac_x(trajectory)
-    s = jac_x_nk33.shape
-    assert(s[0].value == n and s[1].value == k
-           and s[2].value == x_dim and s[3].value == x_dim)
-
+    assert(jac_x_nk33.shape == (n, k, x_dim, x_dim))
+    
     jac_u_nk32 = db.jac_u(trajectory)
-    s = jac_u_nk32.shape
-    assert(s[0].value == n and s[1].value == k
-           and s[2].value == x_dim and s[3].value == u_dim)
-
+    assert(jac_u_nk32.shape == (n, k, x_dim, u_dim))
+    
     A, B, c = db.affine_factors(trajectory)
 
     # Test that computation is occurring correctly
     n, k = 2, 3
-=======
-    # Note(Somil): we can assert state_tp1_nk3.shape == (n, k, x_dim).
-    assert(s[0].value==n and s[1].value==k and s[2].value==x_dim)
-    
-    jac_x_nk33 = db.jac_x(trajectory)
-    s = jac_x_nk33.shape
-    # Note(Somil): Look at my comment above regarding assertion.
-    assert(s[0].value==n and s[1].value==k and s[2].value==x_dim and s[3].value==x_dim) 
-
-    jac_u_nk32 = db.jac_u(trajectory)
-    s = jac_u_nk32.shape
-    # Note(Somil): Look at my comment above regarding assertion.
-    assert(s[0].value==n and s[1].value==k and s[2].value==x_dim and s[3].value==u_dim)
-    
-    A,B,c = db.affine_factors(trajectory)
-    
-    #Test that computation is occurring correctly
-    n,k = 2,3
->>>>>>> 56002554
     ctrl = 1
     state_n13 = tf.constant(np.zeros((n, 1, x_dim)), dtype=tf.float32)
     ctrl_nk2 = tf.constant(np.ones((n, k, u_dim))*ctrl, dtype=tf.float32)
@@ -190,16 +164,15 @@
     trajectory = db.simulate_T(state_n15, ctrl_nk2, T=k)
     state_nk5 = trajectory.position_heading_speed_and_angular_speed_nk5()
 
-    import pdb; pdb.set_trace()
     x1, x2, x3, x4 = (state_nk5[0, 0].numpy(), state_nk5[0, 1].numpy(),
                       state_nk5[0, 2].numpy(), state_nk5[0, 3].numpy())
     assert(np.allclose(x2, [0.0, 0.0, 0.0, .1, .1]))
     assert(np.allclose(x2, [.01, 0., .01, .2, .2]))
-    
+
     #assert(np.allclose(x3, [.06+.06*np.cos(.1), .06*np.sin(.1), .2]))
     #assert(np.allclose(x4, [.17850246, .01791017, .3], atol=1e-4))
 
-    trajectory = db.assemble_trajectory(state_nk3[:, :-1], ctrl_nk2)
+    trajectory = db.assemble_trajectory(state_nk5[:, :-1], ctrl_nk2)
     A, B, c = db.affine_factors(trajectory)
     A0, A1, A2 = A[0, 0], A[0, 1], A[0, 2]
     A0_c = np.array([[1., 0., 0.], [0., 1., .06], [0., 0., 1.]])
@@ -220,8 +193,9 @@
     assert(np.allclose(B0, B0_c))
     assert(np.allclose(B1, B1_c))
     assert(np.allclose(B2, B2_c))
-    
+
+
 if __name__ == '__main__':
-    #test_dubins_v1(visualize=False)
-    #test_dubins_v2(visualize=False)
+    test_dubins_v1(visualize=False)
+    test_dubins_v2(visualize=False)
     test_dubins_v3()