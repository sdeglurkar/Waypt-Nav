from training_utils.trainer_frontend_helper import TrainerFrontendHelper
from trajectory.trajectory import Trajectory
from utils import utils
import tensorflow as tf
import matplotlib.pyplot as plt
import os
from utils.image_utils import plot_image_observation
import numpy as np
import pickle
import sys


class VisualNavigationTrainer(TrainerFrontendHelper):
    """
    Create a trainer to train a model for navigation using images.
    """

    def parse_params(self, p, args):
        """
        Parse the parameters based on args.command
        to add some additional helpful parameters.
        """

        if args.command == 'generate-data':
            p.simulator_params = p.data_creation.simulator_params
        elif args.command == 'train':
            p.simulator_params = p.trainer.simulator_params
        elif args.command in ['test', 'generate-metric-curves']:
            p.simulator_params = p.test.simulator_params
        else:
            raise NotImplementedError('Unknown Command')

        # Parse the dependencies
        p.simulator_params.simulator.parse_params(p.simulator_params)
        return p

    def create_data_source(self, params=None):
        from data_sources.visual_navigation_data_source import VisualNavigationDataSource
        self.data_source = VisualNavigationDataSource(self.p)

        if hasattr(self, 'model'):
            # Give the visual_navigation data source access to the model.
            # May be needed to render training images, etc.
            self.data_source.model = self.model

    def _init_simulator_data(self, p, num_tests, seed, name='', dirname='', plot_controls=False,
                             base_dir=None):
        """Initializes a simulator_data dictionary based on the params in p,
        num_test, name, and dirname. This can be later passed to the simulate
        function to test a simulator."""
        # Parse the simulator params
        p.simulator.parse_params(p)

        # Initialize the simulator
        simulator = p.simulator(p)

        # Create Figures/ Axes
        if plot_controls:
            # Each row has 2 more subplots for linear and angular velocity respectively
            fig, axss, _ = utils.subplot2(plt, (num_tests, 3), (8, 8), (.4, .4))
        else:
            fig, axss, _ = utils.subplot2(plt, (num_tests, 1), (8, 8), (.4, .4))

        if base_dir is None:
            base_dir = self.p.session_dir

        # Construct data dictionray
        simulator_data = {'name': name,
                          'simulator': simulator,
                          'fig': fig,
                          'axss': axss,
                          'dir': dirname,
                          'n': num_tests,
                          'seed': seed,
                          'base_dir': base_dir}

        return simulator_data

    # def callback_fn(self, lcl):
    #     """
    #     A callback function that is called after a training epoch.
    #     lcl is a key, value mapping of the current state of the local
    #     variables in the trainer.
    #     """
    #     epoch = lcl['epoch']
    #
    #     # Instantiate Various Objects Needed for Callbacks
    #     if epoch == 1:
    #         self._init_callback_instance_variables()
    #
    #     # Log losses for visualization on tensorboard
    #     validation_loss = lcl['epoch_performance_validation']
    #     train_loss = lcl['epoch_performance_training']
    #
    #     with self.nn_summary_writer.as_default():
    #         with tf.contrib.summary.always_record_summaries():
    #             tf.contrib.summary.scalar('losses/train', train_loss[-1], step=epoch)
    #             tf.contrib.summary.scalar('losses/validation', validation_loss[-1], step=epoch)
    #
    #     if epoch % self.p.trainer.callback_frequency == 0:
    #         self.simulator_data['name'] = '{:s}_Epoch_{:d}'.format(self.simulator_name,
    #                                                                epoch)
    #         metrics_keyss, metrics_valss = self.simulate([self.simulator_data],
    #                                                      log_metrics=False)
    #         metrics_keys = metrics_keyss[0]
    #         metrics_vals = metrics_valss[0]
    #
    #         # Log metrics for visualization via tensorboard
    #         with self.nn_summary_writer.as_default():
    #             with tf.contrib.summary.always_record_summaries():
    #                 for k, v in zip(metrics_keys, metrics_vals):
    #                     tf.contrib.summary.scalar('metrics/{:s}'.format(k.replace(" ", "_")),
    #                                               v, step=epoch)

    def _init_callback_instance_variables(self):
        """Initialize instance variables needed for the callback function."""

        # Initialize the summary writer for tensorboard summaries
        self.nn_summary_writer = tf.contrib.summary.create_file_writer(self._summary_dir(),
                                                                       flush_millis=int(20e3))

        # Create the callback directory
        self.callback_dir = os.path.join(self.p.session_dir, 'callbacks')
        utils.mkdir_if_missing(self.callback_dir)

        # Initialize the simulator_data dictionary to be used in callbacks
        nn_simulator_params = self._nn_simulator_params()
        self.simulator_data = self._init_simulator_data(nn_simulator_params,
                                                        self.p.trainer.callback_number_tests,
                                                        self.p.trainer.callback_seed,
                                                        dirname='callbacks')

    def test(self):
        """
        Test a trained network. Optionally test the expert policy as well.
        """
        # Call the parent test function first to restore a checkpoint
        super(VisualNavigationTrainer, self).test()

        with tf.device(self.p.device):
            simulator_datas = []

            simulate_kwargs = self._ensure_expert_success_data_exists_if_needed()

            # Optionally initialize the Expert Simulator to be tested
            if self.p.test.simulate_expert:
                expert_simulator_params = self.p.simulator_params
                expert_simulator_data = self._init_simulator_data(expert_simulator_params,
                                                                  self.p.test.number_tests,
                                                                  self.p.test.seed,
                                                                  name='Expert_Simulator',
                                                                  dirname='expert_simulator',
                                                                  plot_controls=self.p.test.plot_controls)
                simulator_datas.append(expert_simulator_data)

            # Initialize the NN Simulator to be tested
            nn_simulator_params = self._nn_simulator_params()
            nn_simulator_data = self._init_simulator_data(nn_simulator_params,
                                                          self.p.test.number_tests,
                                                          self.p.test.seed,
                                                          name=self.simulator_name,
                                                          dirname=self.simulator_name.lower(),
                                                          plot_controls=self.p.test.plot_controls)
            simulator_datas.append(nn_simulator_data)

            # Test the simulators
            metrics_keys, metrics_values = self.simulate(simulator_datas, log_metrics=True,
                                                         plot_controls=self.p.test.plot_controls,
                                                         plot_images=self.p.test.plot_images,
                                                         **simulate_kwargs)
            return metrics_keys, metrics_values

    def _ensure_expert_success_data_exists_if_needed(self):
        """
        If params.test.use_expert_success_goals is True
        ensure that a file exists with the expert success data.
        If it doesn't, create it.
        """
        if self.p.test.expert_success_goals.use:
            # Check if the expert success goals exist
            expert_dir = os.path.join(self.p.test.expert_success_goals.dirname,
                                      '{:s}_{:s}'.format(self.p.test.simulator_params.obstacle_map_params.renderer_params.dataset_name,
                                                         self.p.test.simulator_params.obstacle_map_params.renderer_params.building_name))
            expert_dir = os.path.join(expert_dir,
                                      '{:d}_goals_{:d}_seed'.format(self.p.test.number_tests,
                                                                    self.p.test.seed))
            # For Python 2.7 Look for py27 pickle compatibles files
            # in the subdirectory py27
            if sys.version_info[0] == 2:
                expert_dir = os.path.join(expert_dir, 'py27')
            expert_success_data_filename = os.path.join(expert_dir, 'expert_success_data.pkl')

            # If the file exists already just load it
            if os.path.exists(expert_success_data_filename):
                with open(expert_success_data_filename, 'rb') as f:
                    data = pickle.load(f)
                expert_success_data = data
            else:
                # Create the expert simulator, run it, and record the metadata
                expert_simulator_params = self.p.simulator_params
                expert_simulator_data = self._init_simulator_data(expert_simulator_params,
                                                                  self.p.test.number_tests,
                                                                  self.p.test.seed,
                                                                  name='Expert_Simulator',
                                                                  dirname='expert_simulator',
                                                                  plot_controls=True,
                                                                  base_dir=expert_dir)
                simulator_datas = [expert_simulator_data]
                metrics_key, metrics_values, episode_types = self.simulate(simulator_datas, log_metrics=True,
                                                                           plot_controls=True, plot_images=True,
                                                                           return_episode_type=True)
                episode_types = np.array(episode_types)
            
                # Save a boolean mask indicating which episodes were invalid
                # Replace these episodes of type -1 with type 0
                invalid_episode_mask = (episode_types == -1)
                episode_types[invalid_episode_mask] = 0

                # Convert episode type numbers to strings
                episode_types_string = np.array(self.p.test.simulator_params.episode_termination_reasons)[episode_types]

                # Replace Invalid episodes with -1 and Invalid respectively
                episode_types_string[invalid_episode_mask] = 'Invalid'
                episode_types[invalid_episode_mask] = -1

                data = {'episode_type_int': episode_types,
                        'episode_types_string': episode_types_string}

                with open(expert_success_data_filename, 'wb') as f:
                    pickle.dump(data, f)

                expert_success_data = data

            # No need to run the expert anymore
            self.p.test.simulate_expert = False

            # Create a boolean valid mask indicating which goals the expert can complete
            kwargs = {'goal_valid_mask': (expert_success_data['episode_types_string'] == 'Success')}
        else:
            kwargs = {}
        return kwargs

    def plot_measured_states_for_debugging(self, data, axs):
        """
        Plot the trajectory the simulator thinks it saw
        versus what the robot sensors actually measured.
        Useful for debugging real robots over ROS.
        """
        import numpy as np
        measured_states = 1.*np.array(data['simulator'].system_dynamics.hardware.measured_states)*1.
        measured_states_dx = 1.*np.array(data['simulator'].system_dynamics.hardware.measured_states_dx)*1.

        ax = axs[0]
        xs = measured_states[:, 0]
        ys = measured_states[:, 1]
        thetas = measured_states[:, 2]
        ax.plot(xs, ys, 'b-')
        freq = 100
        ax.quiver(xs[::freq], ys[::freq],
                  np.cos(thetas[::freq]), np.sin(thetas[::freq]))

        time = np.r_[:len(measured_states_dx)]/100.
        
        ax = axs[1]
        ax.plot(time, measured_states_dx[:, 0], 'b--')

        ax = axs[2]
        ax.plot(time, measured_states_dx[:, 1], 'b--')

    def simulate(self, simulator_datas, log_metrics=True,
                 plot_controls=False, plot_images=False,
                 return_episode_type=False, goal_valid_mask=None):
        """
        Takes simulator_datas a list of dictionaries of simulator_data. The keys of
        each dictionary are expected to be [name, simulator, fig, axs, dir, n, seed].
        For each simulator, simulates n goals, plots trajectories, and records
        metrics.
        """
        metrics_keyss, metrics_valss = [], []
        episode_types = []
        for data in simulator_datas:
            simulator = data['simulator']
            n = data['n']
            seed = data['seed']
            metrics = []
            simulator.reset(seed=seed)

            # goal_valid_mask = None means all goals are valid
            # else goal_valid_mask should be a boolean array of length n
            assert (goal_valid_mask is None or len(goal_valid_mask) == n)
            for i in range(n):
                if i != 0:
                    simulator.reset(seed=-1)

                if goal_valid_mask is None or goal_valid_mask[i]:
                    self._maybe_start_recording_video(i, data)
                    simulator.simulate()
                    self._maybe_stop_recording_video(i, data)
                    if simulator.valid_episode:
                        episode_types.append(simulator.episode_type)
                        metrics.append(simulator.get_metrics())
                        self._plot_episode(i, data, plot_controls=plot_controls,
                                           plot_images=plot_images)
<<<<<<< HEAD
                        self._save_trajectory_data(i, data)
=======
                        #self._save_trajectory_data_for_debugging(i, data)
>>>>>>> b8125c44
                    else:
                        episode_types.append(-1)

            # Collect and Process the metrics
            metrics_keys, metrics_vals = self._process_metrics(data, metrics, log_metrics)
            metrics_keyss.append(metrics_keys)
            metrics_valss.append(metrics_vals)

            # Save the figure(s)
            self._save_figures(data)
        if return_episode_type:
            return metrics_keyss, metrics_valss, episode_types
        else:
            return metrics_keyss, metrics_valss

    def _process_metrics(self, data, metrics, log_metrics=True):
        simulator = data['simulator']
        name = data['name']
        dirname = data['dir']
        base_dir = data['base_dir']

        # Collect and log the metrics
        metrics_keys, metrics_vals = simulator.collect_metrics(metrics,
                                                               termination_reasons=self.p.simulator_params.episode_termination_reasons)
        if log_metrics:
            metrics_filename = os.path.join(base_dir, dirname,
                                            '{:s}.json'.format(name.lower()))
            utils.log_dict_as_json(dict(zip(metrics_keys, metrics_vals)), metrics_filename)
        return metrics_keys, metrics_vals

    def _plot_episode(self, i, data, plot_controls=False,
                      plot_images=False):
        """
        Render a vehicle trajectory and optionally the associated
        control profiles and associated images.
        """
        render_angle_freq = utils.render_angle_frequency(self.p.simulator_params)

        axss = data['axss']
        simulator = data['simulator']

        prepend_title = '#{:d}, '.format(i)
        axs = axss[i]
        [ax.clear() for ax in axs]
        simulator.render(axs, freq=render_angle_freq, render_velocities=plot_controls,
                         prepend_title=prepend_title)
        
        # TODO: this is for debugging ROS/ turtlebot environment
        #self.plot_measured_states_for_debugging(data, axs) 

        if plot_images:
            self._plot_episode_images(i, data)
        

    def _save_trajectory_data(self, i, data):
        """
        Optionally log all trajectory data to a pickle file.
        Additionally create a metadata.pkl file which saves
        the episode number and type of every trajectory.
        """
        from trajectory.trajectory import Trajectory
        simulator = data['simulator']
        dirname = data['dir']
        base_dir = data['base_dir']

        if simulator.params.save_trajectory_data:
            trajectory_data_dir = os.path.join(base_dir, dirname, 'trajectories')
            utils.mkdir_if_missing(trajectory_data_dir)

<<<<<<< HEAD
            data = {}
            vehicle_trajectory, vehicle_data, vehicle_data_last_step = simulator.get_simulator_data_numpy_repr()
            data['vehicle_trajectory'] = vehicle_trajectory
            data['vehicle_data'] = vehicle_data
            data['vehicle_data_last_step'] = vehicle_data_last_step
=======
        data = {}
        data['trajectory_info'] = simulator.vehicle_trajectory.to_numpy_repr()
        data['occupancy_grid'] = simulator.obstacle_map.occupancy_grid_map
        data['map_bounds_extent'] = np.array(simulator.obstacle_map.map_bounds).flatten(order='F')
        
        # Save data needed to run the computed LQR controllers somewhere else
        if 'K_nkfd' in simulator.vehicle_data.keys():
            data['K_nkfd'] = simulator.vehicle_data['K_nkfd'].numpy()
            data['k_nkf1'] = simulator.vehicle_data['k_nkf1'].numpy()
            n = simulator.vehicle_data['K_nkfd'].shape[0].value
            data['planned_trajectory'] = Trajectory.concat_across_batch_dim(simulator.splines[:n]).to_numpy_repr()
>>>>>>> b8125c44

            data['episode_number'] = i
            data['episode_type_int'] = simulator.episode_type
            data['episode_type_string'] = simulator.params.episode_termination_reasons[simulator.episode_type]
            data['valid_episode'] = simulator.valid_episode
            
            # Current Occupancy Grid- Useful for plotting these trajectories later
            data['occupancy_grid'] = simulator.obstacle_map.occupancy_grid_map
            data['map_bounds_extent'] = np.array(simulator.obstacle_map.map_bounds).flatten(order='F')
            
            trajectory_file = os.path.join(trajectory_data_dir, 'traj_{:d}.pkl'.format(i))
            with open(trajectory_file, 'wb') as f:
                pickle.dump(data, f)
            
           
            # Add Trajectory Metadata
            metadata_file = os.path.join(trajectory_data_dir, 'metadata.pkl')
            if os.path.exists(metadata_file):
                with open(metadata_file, 'rb') as f:
                    metadata = pickle.load(f)

                metadata['episode_number'].append(i)
                metadata['episode_type_int'].append(data['episode_type_int'])
                metadata['episode_type_string'].append(data['episode_type_string'])
                metadata['valid_episode'].append(data['valid_episode'])
            else:
                metadata = {}
                metadata['episode_number'] = [i]
                metadata['episode_type_int'] = [data['episode_type_int']]
                metadata['episode_type_string'] = [data['episode_type_string']]
                metadata['valid_episode'] = [data['valid_episode']]
            
            with open(metadata_file, 'wb') as f:
                pickle.dump(metadata, f)
    
    def _plot_episode_images(self, i, data):
        """
        Plot the images the robot saw during a particular episode.
        Useful for debugging at test time.
        """
        simulator = data['simulator']
        dirname = data['dir']
        base_dir = data['base_dir']

        imgs_nmkd = simulator.vehicle_data['img_nmkd']
        fig, _, axs = utils.subplot2(plt, (len(imgs_nmkd), 1), (8, 8), (.4, .4))
        axs = axs[::-1]
        for idx, img_mkd in enumerate(imgs_nmkd):
            ax = axs[idx]
            size = img_mkd.shape[0]*simulator.params.obstacle_map_params.dx
            plot_image_observation(ax, img_mkd, size)
            ax.set_title('Img: {:d}'.format(idx))

        figdir = os.path.join(base_dir, dirname, 'imgs')
        utils.mkdir_if_missing(figdir)
        figname = os.path.join(figdir, '{:d}.pdf'.format(i))
        fig.savefig(figname, bbox_inches='tight')
        plt.close(fig)

    def _maybe_start_recording_video(self, i, data):
        """
        If simulator.params.record_video=True then
        call simulator.start_recording_video.
        """
        simulator = data['simulator']

        if simulator.params.record_video:
            simulator.start_recording_video(i)

    def _maybe_stop_recording_video(self, i, data):
        """
        If simulator.params.record_video=True then
        call simulator.stop_recording_video with 
        a file name to save to.
        """
        simulator = data['simulator']
        dirname = data['dir']
        base_dir = data['base_dir']

        if simulator.params.record_video:
            video_dir = os.path.join(base_dir, dirname, 'videos')
            utils.mkdir_if_missing(video_dir)
            video_name = os.path.join(video_dir, '{:d}.mp4'.format(i))
            simulator.stop_recording_video(i, video_name)

    def _save_figures(self, data):
        """
        Save figures with vehicle trajectories and
        optionally control profiles as well.
        """
        fig = data['fig']
        name = data['name']
        dirname = data['dir']
        base_dir = data['base_dir']

        fig.suptitle(name)
        figname = os.path.join(base_dir, dirname, '{:s}.pdf'.format(name.lower()))
        fig.savefig(figname, bbox_inches='tight')

    def _nn_simulator_params(self):
        """
        Returns a DotMap object with simulator parameters
        for a simulator which uses a NN based planner
        """
        from copy import deepcopy
        p = deepcopy(self.p.simulator_params)
        self._modify_planner_params(p)
        return p

    def _modify_planner_params(self, p):
        """
        Modifies a DotMap parameter object
        with parameters for a NNPlanner
        """
        raise NotImplementedError

    def _summary_dir(self):
        """
        Returns the directory name for tensorboard
        summaries
        """
        raise NotImplementedError

    def generate_metric_curves(self):
        """
        Generate a metric curve using a trained network.
        """
        # Extract the number of checkpoints to run
        num_ckpts = self.p.test.metric_curves.end_ckpt - self.p.test.metric_curves.start_ckpt + 1

        # Extract the number of seeds to run
        num_seeds = self.p.test.metric_curves.end_seed - self.p.test.metric_curves.start_seed + 1

        # Checkpoint directory
        ckpt_directory = os.path.join(self.p.trainer.ckpt_path.split('checkpoints')[0], 'checkpoints')

        # Call the test function inside a loop and record the metrics
        for i in range(num_ckpts):
            for j in range(num_seeds):
                # Change the required test and trainer parameters
                self.p.test.seed = j + self.p.test.metric_curves.start_seed
                self.p.test.simulate_expert = False
                self.p.trainer.ckpt_path = os.path.join(ckpt_directory,
                                                        'ckpt-%i' % (i + self.p.test.metric_curves.start_ckpt))

                # Call the test function
                metrics_keys_current, metrics_values_current = self.test()

                # Record the metrics
                if i == 0 and j == 0:
                    # Placeholders for metrics
                    num_metrics = len(metrics_values_current[0])
                    metrics_data = {}
                    metrics_data['values'] = np.zeros((num_seeds, num_ckpts, num_metrics))
                    metrics_data['keys'] = metrics_keys_current[0]
                metrics_data['values'][j, i, :] = metrics_values_current[0]

            self.dump_and_plot_metrics_data(metrics_data)

    def dump_and_plot_metrics_data(self, metrics_data):
        # Dump the metric data
        filename = os.path.join(self.p.session_dir, 'metric_data_ckpts_%i_%i_seeds_%i_%i.pkl' %
                                (self.p.test.metric_curves.start_ckpt, self.p.test.metric_curves.end_ckpt,
                                 self.p.test.metric_curves.start_seed, self.p.test.metric_curves.end_seed))
        with open(filename, 'wb') as handle:
            pickle.dump(metrics_data, handle, protocol=pickle.HIGHEST_PROTOCOL)

        # Plot the metrics
        if self.p.test.metric_curves.plot_curves:
            checkpoints = np.arange(self.p.test.metric_curves.start_ckpt, self.p.test.metric_curves.end_ckpt+1)
            num_metrics = metrics_data['values'].shape[2]
            for i in range(num_metrics):
                mean = np.mean(metrics_data['values'][:, :, i], axis=0)
                std = np.std(metrics_data['values'][:, :, i], axis=0)
                fig = plt.figure(figsize=(8.0, 6.0))
                ax = fig.add_subplot(111)
                ax.plot(checkpoints, mean, 'r-', label=metrics_data['keys'][i])
                ax.fill_between(checkpoints, mean-std, mean+std, color='r', alpha=0.3)
                ax.legend()
                fig.savefig(os.path.join(self.p.session_dir, 'metric_%s.pdf' % metrics_data['keys'][i]))


if __name__ == '__main__':
    VisualNavigationTrainer().run()<|MERGE_RESOLUTION|>--- conflicted
+++ resolved
@@ -301,11 +301,7 @@
                         metrics.append(simulator.get_metrics())
                         self._plot_episode(i, data, plot_controls=plot_controls,
                                            plot_images=plot_images)
-<<<<<<< HEAD
                         self._save_trajectory_data(i, data)
-=======
-                        #self._save_trajectory_data_for_debugging(i, data)
->>>>>>> b8125c44
                     else:
                         episode_types.append(-1)
 
@@ -366,7 +362,6 @@
         Additionally create a metadata.pkl file which saves
         the episode number and type of every trajectory.
         """
-        from trajectory.trajectory import Trajectory
         simulator = data['simulator']
         dirname = data['dir']
         base_dir = data['base_dir']
@@ -375,25 +370,11 @@
             trajectory_data_dir = os.path.join(base_dir, dirname, 'trajectories')
             utils.mkdir_if_missing(trajectory_data_dir)
 
-<<<<<<< HEAD
             data = {}
             vehicle_trajectory, vehicle_data, vehicle_data_last_step = simulator.get_simulator_data_numpy_repr()
             data['vehicle_trajectory'] = vehicle_trajectory
             data['vehicle_data'] = vehicle_data
             data['vehicle_data_last_step'] = vehicle_data_last_step
-=======
-        data = {}
-        data['trajectory_info'] = simulator.vehicle_trajectory.to_numpy_repr()
-        data['occupancy_grid'] = simulator.obstacle_map.occupancy_grid_map
-        data['map_bounds_extent'] = np.array(simulator.obstacle_map.map_bounds).flatten(order='F')
-        
-        # Save data needed to run the computed LQR controllers somewhere else
-        if 'K_nkfd' in simulator.vehicle_data.keys():
-            data['K_nkfd'] = simulator.vehicle_data['K_nkfd'].numpy()
-            data['k_nkf1'] = simulator.vehicle_data['k_nkf1'].numpy()
-            n = simulator.vehicle_data['K_nkfd'].shape[0].value
-            data['planned_trajectory'] = Trajectory.concat_across_batch_dim(simulator.splines[:n]).to_numpy_repr()
->>>>>>> b8125c44
 
             data['episode_number'] = i
             data['episode_type_int'] = simulator.episode_type
