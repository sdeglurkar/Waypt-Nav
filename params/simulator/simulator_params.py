from dotmap import DotMap
from utils import utils
import numpy as np
<<<<<<< HEAD
from params.system_dynamics.dubins_v2_params import create_params as create_system_dynamics_params
=======
>>>>>>> 179e4185
from params.planner_params import create_params as create_planner_params


def create_params():
    p = DotMap()

    # Load the dependencies
    p.planner_params = create_planner_params()

    p.seed = 10  # seed for the simulator (different than for numpy and tf)

    # Horizons in seconds
    p.episode_horizon_s = 20.0
    p.control_horizon_s = 1.5

    # Whether to log videos taken during trajectories
    p.record_video = False

    # Define the Objectives

    # Obstacle Avoidance Objective
    p.avoid_obstacle_objective = DotMap(obstacle_margin0=0.3,
                                        obstacle_margin1=0.5,
                                        power=3,
                                        obstacle_cost=1.0)
    # Angle Distance parameters
    p.goal_angle_objective = DotMap(power=1,
                                    angle_cost=.008)
    # Goal Distance parameters
    p.goal_distance_objective = DotMap(power=2,
                                       goal_cost=.08,
                                       goal_margin=.3)

    p.objective_fn_params = DotMap(obj_type='valid_mean')
    p.reset_params = DotMap(
                            obstacle_map=DotMap(reset_type='random',
                                                params=DotMap(min_n=4, max_n=7,
                                                              min_r=.3, max_r=.8)),
                            start_config=DotMap(
                                                position=DotMap(
                                                    # There could be different reset types
                                                    # 'random': the position is initialized randomly on the
                                                    # map but at least at a distance of the obstacle margin from the
                                                    # obstacle.
                                                    reset_type='random'
                                                ),
                                                heading=DotMap(
                                                    # 'zero': the heading is initialized to zero.
                                                    # 'random': the heading is initialized randomly within the given
                                                    # bounds.
                                                    reset_type='zero',
                                                    bounds=[-np.pi, np.pi-1e-10]
                                                ),
                                                speed=DotMap(
                                                    # For description of reset types see heading parameters above.
                                                    reset_type='zero',
                                                    bounds=[0., 0.6]
                                                ),
                                                ang_speed=DotMap(
                                                    # For description of reset types see heading parameters above.
                                                    reset_type='zero',
                                                    bounds=[-0.5, 0.5],
                                                    gaussian_params=[0.0, .5]  # [mean, variance]
                                                )
                            ),
                            
                            goal_config=DotMap(
                                                position=DotMap(
                                                    # For description of reset types see position parameters in the
                                                    # start_config above.
                                                    reset_type='random'
                                                )
                            )
    )

    p.goal_cutoff_dist = p.goal_distance_objective.goal_margin
    p.goal_dist_norm = p.goal_distance_objective.power  # Default is l2 norm
    p.episode_termination_reasons = ['Timeout', 'Collision', 'Success']
    p.episode_termination_colors = ['b', 'r', 'g']
    p.waypt_cmap = 'winter'

    p.num_validation_goals = 50
    return p<|MERGE_RESOLUTION|>--- conflicted
+++ resolved
@@ -1,10 +1,6 @@
 from dotmap import DotMap
 from utils import utils
 import numpy as np
-<<<<<<< HEAD
-from params.system_dynamics.dubins_v2_params import create_params as create_system_dynamics_params
-=======
->>>>>>> 179e4185
 from params.planner_params import create_params as create_planner_params
 
 
