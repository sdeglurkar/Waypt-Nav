--- conflicted
+++ resolved
@@ -79,17 +79,5 @@
     p.episode_termination_colors = ['b', 'r', 'g']
     p.waypt_cmap = 'winter'
 
-<<<<<<< HEAD
     p.num_validation_goals = 5
-    return p
-
-
-def parse_params(p):
-    dt = p.planner_params.dt
-
-    p.episode_horizon = int(np.ceil(p.episode_horizon_s/dt))
-    p.control_horizon = int(np.ceil(p.control_horizon_s/dt))
-=======
-    p.num_validation_goals = 1
->>>>>>> a5ac3e23
     return p