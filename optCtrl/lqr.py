import tensorflow as tf
from utils.angle_utils import angle_normalize
# Algorithms from Somil Init trajectory optimizer, variant of the classic LQR
#######################################################################################################################
# Steps for solving Trajectory Optimizer

# 0.   Initialization x0, xf, u, l(cost function), f(dynamics), Q(quadraticized cost), V(value function)
# 1.   Derivatives
#      Given a nominal sequence (x, u, i) computes first and second derivatives of l and f, respectively.
# 2-1. BackWard Pass
#      Iterating equations related to Q, K and V for decreasing i = N-1, ... 1.
# 2-2. Condition Hold
#      If non-PD(Positive Definite) Q_uu is encountered, fix using regularization, and restart the backward pass or,
#      decrease regularization if successful.
#######################################################################################################################


class LQRSolver:
    """
    Discrete time finite horizon LQR solver. Dimensions used throughout this
    class are:
            n- batch size
            d- x_dim
            f- u_dim
            T- self.T

    """
    def __init__(self, T, dynamics, cost):

        """
        T:              Length of horizon
        dynamics:       Discrete time plant dynamics, can be nonlinear
        cost:           instantaneous cost function; the terminal cost can be defined by judging the time index
        """

        self.T = T
        self.plant_dyn = dynamics
        self.cost = cost

        # Forward simulation function for dynamics
        if dynamics.isStochastic:
            self.fwdSim = dynamics.simulate_mean
        else:
            self.fwdSim = dynamics.simulate

        # adapting the regularizer for the input penalty
        self.reg = .1
        self.reg_max = 1000
        self.reg_min = 1e-6
        self.reg_factor = 10

        # Whether to take the full inverse or use SVD during the Bellman backup
        self.inv = True
        return

    def evaluate_trajectory_cost(self, trajectory):
        """
        Compute the cost incurred by a trajectory.
        """
        # Note(Somil): Add the dimensions of J?
        _, J = self.cost.compute_trajectory_cost(trajectory)
        return J

    def lqr(self, start_state, trajectory, verbose=True):
        """
        Perform the iLQR iterations.
        start_state:             Initial state
        trajectory:     The trajectory around which to linearize
        verbose:        Whether to print the status or not
        """
        with tf.name_scope('lqr'):
            # initialize the regularization term
            self.reg = 1

            # initialize current trajectory cost
<<<<<<< HEAD
            J_opt_n = self.evaluate_trajectory_cost(trajectory)
            J_hist = [J_opt_n]

            # k_array, and K_array are python lists length self.T
            # each element in k_array and K_array are tensors size
            # (n, u_dim, 1) and (n, u_dim, x_dim) respectively
            k_array_Tnf1, K_array_Tnfd = self.back_propagation(trajectory)
            trajectory_new = self.apply_control(start_state, trajectory,
                                                k_array_Tnf1, K_array_Tnfd)
=======
            J_opt = self.evaluate_trajectory_cost(trajectory)
            J_hist = [J_opt]
            
            # Note(Somil): I'm a bit confused. What are the dimensions of the K_array and k_array here?
            k_array, K_array = self.back_propagation(trajectory)
            trajectory_new = self.apply_control(x0, trajectory, k_array, K_array)
            # evaluate the cost of this trial
            J_new = self.evaluate_trajectory_cost(trajectory_new)
            J_opt = J_new
>>>>>>> 56002554

            # evaluate the cost of this trial
            J_new_n = self.evaluate_trajectory_cost(trajectory_new)
            J_hist.append(J_new_n)

            # prepare result dictionary
            res_dict = {
                'J_hist': J_hist,
                'trajectory_opt': trajectory_new,
                'k_array_opt': k_array_Tnf1,
                'K_array_opt': K_array_Tnfd
            }

            return res_dict

    def apply_control(self, start_state, trajectory,
                      k_array_Tnf1, K_array_Tnfd):
        """
        apply the derived control to the error system to derive a new
        trajectory. Here k_array_Tnf1 and K_aaray_Tnfd are python lists of
        length self.T. Each element of k_array_Tnf1 and K_array_Tnfd is a
        tensor of dimension (n, f, 1) and (n, f, d) respectively.
        """
        with tf.name_scope('apply_control'):
            x0_n1d, _ = self.plant_dyn.parse_trajectory(start_state)
            assert(len(x0_n1d.shape) == 3)  # [n,1,x_dim]
            angle_dims = self.plant_dyn._angle_dims
            actions = []
            states = [x0_n1d*1.]
            x_ref_nkd, u_ref_nkf = self.plant_dyn.parse_trajectory(trajectory)
            x_tp1_n1d = x0_n1d*1.
            for t in range(self.T):
<<<<<<< HEAD
                x_ref_n1d, u_ref_n1f = x_ref_nkd[:, t:t+1], u_ref_nkf[:, t:t+1]
                error_t_n1d = x_tp1_n1d - x_ref_n1d
                error_t_n1d = tf.concat([error_t_n1d[:, :, :angle_dims],
                                         angle_normalize(error_t_n1d[:, :, angle_dims:angle_dims+1]),
                                         error_t_n1d[:, :, angle_dims+1:]],
                                        axis=2)
                fdback = tf.matmul(K_array_Tnfd[t],
                                   tf.transpose(error_t_n1d, perm=[0, 2, 1]))
                u_n1f = u_ref_n1f + tf.transpose(k_array_Tnf1[t] + fdback,
                                                 perm=[0, 2, 1])
=======
                x_ref_n1d, u_ref_n1f = x_ref_nkd[:,t:t+1], u_ref_nkf[:,t:t+1]
                error_t = x_tp1_n1d - x_ref_n1d
                error_t = tf.concat([error_t[:,:, :angle_dims],
                                        angle_normalize(error_t[:,:, angle_dims:angle_dims+1])], axis=2)
                # Note(Somil): Wouldn't K_array be different for different n? So shouldn't it be K_array[:, t] or
                # something?
                fdback = tf.matmul(K_array[t], tf.transpose(error_t, perm=[0,2,1]))
                u_n1f = u_ref_n1f + tf.transpose(k_array[t] + fdback, perm=[0,2,1])
>>>>>>> 56002554
                x_tp1_n1d = self.fwdSim(x_tp1_n1d, u_n1f)
                actions.append(u_n1f)
                states.append(x_tp1_n1d)
            u_nkf = tf.concat(actions, axis=1)
            x_nkd = tf.concat(states, axis=1)
            trajectory = self.plant_dyn.assemble_trajectory(x_nkd,
                                                            u_nkf,
                                                            pad_mode='repeat')
            return trajectory

<<<<<<< HEAD
=======
    def forward_propagation(self, x0, u_array):
        """
        Apply the forward dynamics to have a trajectory starting from x0 by applying u
        u_array is an array of control signal to apply
        """
        # Note(Somil): Are we using this function anywhere? Also, apply_controlSeq function does not seem to be defined
        # in the dynamics class.
        trajX_array, trajU_array, tau = self.plant_dyn.apply_controlSeq(x0, controlSeq=u_array.T,
                                                                        dynamics_sim=self.fwdSim)
        return trajX_array[:, :, 0].T

>>>>>>> 56002554
    def back_propagation(self, trajectory):
        """
        Back propagation along the given trajectory (state and control),
        solving the Riccati equations for the error
        system (delta_x, delta_u, t).
        Need to approximate the dynamics/costs along the given trajectory.
        Dynamics needs a time-varying first-order approximation.
<<<<<<< HEAD
        Costs need time-varying second-order approximation. """
=======
        Costs need time-varying second-order approximation.
        """
        # Note(Somil): It would be really helpful to add dimensions to the variables in this function. There are so
        # many of them and it is very hard to keep a track of them.
>>>>>>> 56002554
        with tf.name_scope('back_prop'):
            # Note(Somil): Style guide.
            angle_dims = self.plant_dyn._angle_dims
            lqr_sys = self.build_lqr_system(trajectory)
            x_nkd, u_nkf = self.plant_dyn.parse_trajectory(trajectory)

            # k (feedforward) and K (feedback) are lists of length self.T
            # where each element is a tensor of dimension (n, f, 1)
            # and (n, f, d) respectively.
            fdfwd_Tnf1 = [None] * self.T
            fdbck_gain_Tnfd = [None] * self.T

            # initialize with the terminal cost parameters
            # to prepare the backpropagation
            Vxx_ndd = lqr_sys['dldxx_nkdd'][:, -1]
            Vx_nd1 = lqr_sys['dldx_nkd'][:, -1, :, None]

            for t in reversed(range(self.T)):
                error_t_nd = lqr_sys['f_nkd'][:, t]-x_nkd[:, t+1]
                error_t_nd = tf.concat([error_t_nd[:, :angle_dims],
                                        angle_normalize(error_t_nd[:, angle_dims:angle_dims+1]),
                                        error_t_nd[:, angle_dims+1:]],
                                       axis=1)
                error_t_nd1 = error_t_nd[:, :, None]

                dfdx_ndd = lqr_sys['dfdx_nkdd'][:, t]
                dfdu_ndf = lqr_sys['dfdu_nkdf'][:, t]
                dfdx_T_ndd = tf.transpose(dfdx_ndd, perm=[0, 2, 1])
                dfdu_T_ndf = tf.transpose(dfdu_ndf, perm=[0, 2, 1])

                dfdx_T_dot_Vxx_ndd = tf.matmul(dfdx_T_ndd, Vxx_ndd)
                dfdu_T_dot_Vxx_nfd = tf.matmul(dfdu_T_ndf, Vxx_ndd)

                Qx_nd1 = (lqr_sys['dldx_nkd'][:, t][:, :, None] + tf.matmul(dfdx_T_ndd, Vx_nd1)
                          + tf.matmul(dfdx_T_dot_Vxx_ndd, error_t_nd1))
                Qu_nf1 = (lqr_sys['dldu_nkf'][:, t][:, :, None] + tf.matmul(dfdu_T_ndf, Vx_nd1)
                          + tf.matmul(dfdu_T_dot_Vxx_nfd, error_t_nd1))
                Qxx_ndd = lqr_sys['dldxx_nkdd'][:, t] + tf.matmul(dfdx_T_dot_Vxx_ndd, dfdx_ndd)
                Qux_nfd = lqr_sys['dldux_nkfd'][:, t] + tf.matmul(dfdu_T_dot_Vxx_nfd, dfdx_ndd)
                Quu_nff = lqr_sys['dlduu_nkff'][:, t] + tf.matmul(dfdu_T_dot_Vxx_nfd, dfdu_ndf)

                # use regularized inverse for numerical stability
                inv_Quu_nff = self.regularized_pseudo_inverse_(Quu_nff, reg=self.reg)

                # get k and K
                fdfwd_Tnf1[t] = tf.matmul(-inv_Quu_nff, Qu_nf1)
                fdbck_gain_Tnfd[t] = tf.matmul(-inv_Quu_nff, Qux_nfd)
                fdbck_gain_nfd = tf.transpose(fdbck_gain_Tnfd[t], perm=[0, 2, 1])

                # update value function for the previous time step
                Vxx_ndd = Qxx_ndd - tf.matmul(tf.matmul(fdbck_gain_nfd, Quu_nff),
                                              fdbck_gain_Tnfd[t])
                Vx_nd1 = Qx_nd1 - tf.matmul(tf.matmul(fdbck_gain_nfd, Quu_nff), fdfwd_Tnf1[t])
            return fdfwd_Tnf1, fdbck_gain_Tnfd

    def build_lqr_system(self, trajectory):
<<<<<<< HEAD
        """Given a trajectory returns the first order
        approximation of dynamics(f) and second order
        approximation of cost/loss(l) needed for LQR"""
=======
        # Note(Somil): If we are not using these arrays, let's not define them. Also, can we add a function description
        # here.
        f_array = []
        dfdx_array = []
        dfdu_array = []
        dldx_array = []
        dldu_array = []
        dldxx_array = []
        dldux_array = []
        dlduu_array = []
>>>>>>> 56002554

        # First order approximation of the dynamics (f)
        dfdx_nkdd, dfdu_nkdf, f_nkd = self.plant_dyn.affine_factors(trajectory)

        # Second order approximation of cost/loss (l)
        dldxx_nkdd, dldxu_nkdf, dlduu_nkff, dldx_nkd, dldu_nkf = self.cost.quad_coeffs(trajectory)
        dldux_nkfd = tf.transpose(dldxu_nkdf, perm=[0, 1, 3, 2])

        lqr_sys = {
            'f_nkd': f_nkd,
            'dfdx_nkdd': dfdx_nkdd,
            'dfdu_nkdf': dfdu_nkdf,
            'dldx_nkd': dldx_nkd,
            'dldu_nkf': dldu_nkf,
            'dldxx_nkdd': dldxx_nkdd,
            'dlduu_nkff': dlduu_nkff,
            'dldux_nkfd': dldux_nkfd
        }
        return lqr_sys

    def regularized_pseudo_inverse_(self, mat, reg=1e-5):
        """
        Use SVD to realize pseudo inverse by perturbing the singularity values
        to ensure its positive-definite properties
        """
        if self.inv:
            return tf.matrix_inverse(mat)
        else:
<<<<<<< HEAD
=======
            # Note(Somil): Let's just use raise NotImplementedError here. We don't have to carry the mess of my other
            # repo to this repo :)
            s,u,v = tf.svd(mat)
            s = tf.nn.relu(s) #truncate negative values
            #diag_s_inv = np.zeros((v.shape[0], u.shape[1]))
            #diag_s_inv[0:len(s), 0:len(s)] = np.diag(1. / (s + reg))
            #return v.dot(diag_s_inv).dot(u.T)
>>>>>>> 56002554
            raise NotImplementedError<|MERGE_RESOLUTION|>--- conflicted
+++ resolved
@@ -22,7 +22,7 @@
             n- batch size
             d- x_dim
             f- u_dim
-            T- self.T
+            T- self.T (LQR Planning Horizon)
 
     """
     def __init__(self, T, dynamics, cost):
@@ -30,7 +30,7 @@
         """
         T:              Length of horizon
         dynamics:       Discrete time plant dynamics, can be nonlinear
-        cost:           instantaneous cost function; the terminal cost can be defined by judging the time index
+        cost:           instantaneous cost function
         """
 
         self.T = T
@@ -73,7 +73,6 @@
             self.reg = 1
 
             # initialize current trajectory cost
-<<<<<<< HEAD
             J_opt_n = self.evaluate_trajectory_cost(trajectory)
             J_hist = [J_opt_n]
 
@@ -83,17 +82,6 @@
             k_array_Tnf1, K_array_Tnfd = self.back_propagation(trajectory)
             trajectory_new = self.apply_control(start_state, trajectory,
                                                 k_array_Tnf1, K_array_Tnfd)
-=======
-            J_opt = self.evaluate_trajectory_cost(trajectory)
-            J_hist = [J_opt]
-            
-            # Note(Somil): I'm a bit confused. What are the dimensions of the K_array and k_array here?
-            k_array, K_array = self.back_propagation(trajectory)
-            trajectory_new = self.apply_control(x0, trajectory, k_array, K_array)
-            # evaluate the cost of this trial
-            J_new = self.evaluate_trajectory_cost(trajectory_new)
-            J_opt = J_new
->>>>>>> 56002554
 
             # evaluate the cost of this trial
             J_new_n = self.evaluate_trajectory_cost(trajectory_new)
@@ -124,11 +112,10 @@
             actions = []
             states = [x0_n1d*1.]
             x_ref_nkd, u_ref_nkf = self.plant_dyn.parse_trajectory(trajectory)
-            x_tp1_n1d = x0_n1d*1.
+            x_next_n1d = x0_n1d*1.
             for t in range(self.T):
-<<<<<<< HEAD
                 x_ref_n1d, u_ref_n1f = x_ref_nkd[:, t:t+1], u_ref_nkf[:, t:t+1]
-                error_t_n1d = x_tp1_n1d - x_ref_n1d
+                error_t_n1d = x_next_n1d - x_ref_n1d
                 error_t_n1d = tf.concat([error_t_n1d[:, :, :angle_dims],
                                          angle_normalize(error_t_n1d[:, :, angle_dims:angle_dims+1]),
                                          error_t_n1d[:, :, angle_dims+1:]],
@@ -137,19 +124,9 @@
                                    tf.transpose(error_t_n1d, perm=[0, 2, 1]))
                 u_n1f = u_ref_n1f + tf.transpose(k_array_Tnf1[t] + fdback,
                                                  perm=[0, 2, 1])
-=======
-                x_ref_n1d, u_ref_n1f = x_ref_nkd[:,t:t+1], u_ref_nkf[:,t:t+1]
-                error_t = x_tp1_n1d - x_ref_n1d
-                error_t = tf.concat([error_t[:,:, :angle_dims],
-                                        angle_normalize(error_t[:,:, angle_dims:angle_dims+1])], axis=2)
-                # Note(Somil): Wouldn't K_array be different for different n? So shouldn't it be K_array[:, t] or
-                # something?
-                fdback = tf.matmul(K_array[t], tf.transpose(error_t, perm=[0,2,1]))
-                u_n1f = u_ref_n1f + tf.transpose(k_array[t] + fdback, perm=[0,2,1])
->>>>>>> 56002554
-                x_tp1_n1d = self.fwdSim(x_tp1_n1d, u_n1f)
+                x_next_n1d = self.fwdSim(x_next_n1d, u_n1f)
                 actions.append(u_n1f)
-                states.append(x_tp1_n1d)
+                states.append(x_next_n1d)
             u_nkf = tf.concat(actions, axis=1)
             x_nkd = tf.concat(states, axis=1)
             trajectory = self.plant_dyn.assemble_trajectory(x_nkd,
@@ -157,20 +134,6 @@
                                                             pad_mode='repeat')
             return trajectory
 
-<<<<<<< HEAD
-=======
-    def forward_propagation(self, x0, u_array):
-        """
-        Apply the forward dynamics to have a trajectory starting from x0 by applying u
-        u_array is an array of control signal to apply
-        """
-        # Note(Somil): Are we using this function anywhere? Also, apply_controlSeq function does not seem to be defined
-        # in the dynamics class.
-        trajX_array, trajU_array, tau = self.plant_dyn.apply_controlSeq(x0, controlSeq=u_array.T,
-                                                                        dynamics_sim=self.fwdSim)
-        return trajX_array[:, :, 0].T
-
->>>>>>> 56002554
     def back_propagation(self, trajectory):
         """
         Back propagation along the given trajectory (state and control),
@@ -178,16 +141,8 @@
         system (delta_x, delta_u, t).
         Need to approximate the dynamics/costs along the given trajectory.
         Dynamics needs a time-varying first-order approximation.
-<<<<<<< HEAD
         Costs need time-varying second-order approximation. """
-=======
-        Costs need time-varying second-order approximation.
-        """
-        # Note(Somil): It would be really helpful to add dimensions to the variables in this function. There are so
-        # many of them and it is very hard to keep a track of them.
->>>>>>> 56002554
         with tf.name_scope('back_prop'):
-            # Note(Somil): Style guide.
             angle_dims = self.plant_dyn._angle_dims
             lqr_sys = self.build_lqr_system(trajectory)
             x_nkd, u_nkf = self.plant_dyn.parse_trajectory(trajectory)
@@ -242,22 +197,9 @@
             return fdfwd_Tnf1, fdbck_gain_Tnfd
 
     def build_lqr_system(self, trajectory):
-<<<<<<< HEAD
         """Given a trajectory returns the first order
         approximation of dynamics(f) and second order
         approximation of cost/loss(l) needed for LQR"""
-=======
-        # Note(Somil): If we are not using these arrays, let's not define them. Also, can we add a function description
-        # here.
-        f_array = []
-        dfdx_array = []
-        dfdu_array = []
-        dldx_array = []
-        dldu_array = []
-        dldxx_array = []
-        dldux_array = []
-        dlduu_array = []
->>>>>>> 56002554
 
         # First order approximation of the dynamics (f)
         dfdx_nkdd, dfdu_nkdf, f_nkd = self.plant_dyn.affine_factors(trajectory)
@@ -286,14 +228,4 @@
         if self.inv:
             return tf.matrix_inverse(mat)
         else:
-<<<<<<< HEAD
-=======
-            # Note(Somil): Let's just use raise NotImplementedError here. We don't have to carry the mess of my other
-            # repo to this repo :)
-            s,u,v = tf.svd(mat)
-            s = tf.nn.relu(s) #truncate negative values
-            #diag_s_inv = np.zeros((v.shape[0], u.shape[1]))
-            #diag_s_inv[0:len(s), 0:len(s)] = np.diag(1. / (s + reg))
-            #return v.dot(diag_s_inv).dot(u.T)
->>>>>>> 56002554
             raise NotImplementedError