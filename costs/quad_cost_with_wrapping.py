--- conflicted
+++ resolved
@@ -1,14 +1,7 @@
 import tensorflow as tf
 from costs.cost import DiscreteCost
-<<<<<<< HEAD
 from utils.angle_utils import angle_normalize
 
-=======
-# Note(Somil): There is angle_normalize function in angle_utils in utils folder. Let's use that instead? This will take
-# out the redundant code.
-def angle_normalize(x):
-    return (((x + np.pi) % (2 * np.pi)) - np.pi)
->>>>>>> 56002554
 
 class QuadraticRegulatorRef(DiscreteCost):
     """
@@ -16,12 +9,8 @@
     c*[x-x_ref(t) u-u_ref(t)]^T for every time step. However, some dimensions
     are angles, which are wrapped in the cost.
     """
-<<<<<<< HEAD
 
     def __init__(self, trajectory_ref, C_gg, c_g, system):
-=======
-    def __init__(self, trajectory_ref, C, c, system):
->>>>>>> 56002554
         """
         :param: x_ref, u_ref: state and controller reference trajectories (of
                             dimension d and f respectively)
@@ -30,7 +19,6 @@
                 angle_dims: index array which specifies the dimensions of the
                 state that corresponds to angles and should be wrapped.
         """
-<<<<<<< HEAD
 
         # Used for parsing trajectory objects
         self.system = system
@@ -52,55 +40,17 @@
         super().__init__(x_dim=self._x_dim, u_dim=self._u_dim)
 
         self.isTimevarying = True
-=======
-        # Note(Somil):
-        #  1. It would be great to augment C, c with the dimensions.
-        #  2. Why are we inputting System to the cost function? Cost function should not be able to access the
-        # system directly.
-        #  3. There are no x_ref and u_ref inputs to the function as mentioned in params above. Is trajectory_ref a
-        # member of the trajectory class or is it a tensor?
-        self.system = system
-        x_dim, u_dim = system._x_dim, system._u_dim #d,f
-        assert (tf.reduce_all(tf.equal(C[:x_dim, x_dim:], tf.transpose(C[x_dim:, :x_dim]))).numpy())
-        assert (x_dim + u_dim) == C.shape[0].value == C.shape[1].value == c.shape[0].value
-        self._x_dim, self._u_dim = x_dim, u_dim
-        self.angle_dims = system._angle_dims
-        self.trajectory_ref = trajectory_ref
-        n, k, g = trajectory_ref.n, trajectory_ref.k, C.shape[0]
-        
-        # Note(Somil): Let's use the style guide of PyCharm/CLion. There should be a space after each argument (for
-        # example after commas in the next two lines). I know I'm being picky here, but this makes code much more
-        # readable, and will reduce our efforts significantly whenever we will publish this code.
-        self._C_nkgg = tf.broadcast_to(C, (n,k,g,g))
-        self._c_nkg = tf.broadcast_to(c, (n,k,g))
-        super().__init__(x_dim=self._x_dim, u_dim=self._u_dim)
-
-        # Note(Somil): I think it is time-varying cost.
-        self.isTimevarying = False
->>>>>>> 56002554
         self.isNonquadratic = False
 
-    def compute_trajectory_cost(self, trajectory):
-        # Note(Somil): Let's make sure that the signature is same between this function and the one defined in the
-        # parent class.
+    def compute_trajectory_cost(self, trajectory, trials=1):
         with tf.name_scope('compute_traj_cost'):
             z_nkg = self.construct_z(trajectory)
             C_nkgg, c_nkg = self._C_nkgg, self._c_nkg
-<<<<<<< HEAD
             Cz_nkg = tf.squeeze(tf.matmul(C_nkgg, z_nkg[:, :, :, None]))
             zCz_nk = tf.reduce_sum(z_nkg*Cz_nkg, axis=2)
             cz_nk = tf.reduce_sum(c_nkg*z_nkg, axis=2)
             cost_nk = .5*zCz_nk + cz_nk
             return cost_nk, tf.reduce_sum(cost_nk, axis=1)
-=======
-            # Note(Somil): Let's adhere to the style guide?
-            Cz_nkg = tf.squeeze(tf.matmul(C_nkgg, z_nkg[:,:,:,None]))
-            zCz_nk = tf.reduce_sum(z_nkg*Cz_nkg, axis=2)
-            cz_nk = tf.reduce_sum(c_nkg*z_nkg, axis=2)
-            # Let's add dimensions to the cost variable below. Is is nxk?
-            cost = .5*zCz_nk + cz_nk
-            return cost, tf.reduce_sum(cost, axis=1)
->>>>>>> 56002554
 
     def quad_coeffs(self, trajectory, t=None):
         # Return terms H_xx, H_xu, H_uu, J_x, J_u
@@ -108,7 +58,6 @@
             H_nkgg = self._C_nkgg
             J_nkg = self._c_nkg
             z_nkg = self.construct_z(trajectory)
-<<<<<<< HEAD
             Hz_nkg = tf.squeeze(tf.matmul(H_nkgg, z_nkg[:, :, :, None]),
                                 axis=-1)
             return H_nkgg[:, :, :self._x_dim, :self._x_dim], \
@@ -116,15 +65,6 @@
                    H_nkgg[:, :, self._x_dim:, self._x_dim:], \
                    J_nkg[:, :, :self._x_dim] + Hz_nkg[:, :, :self._x_dim], \
                    J_nkg[:, :, self._x_dim:] + Hz_nkg[:, :, self._x_dim:]
-=======
-            # Note(Somil): Style guide.
-            Hz_nkg = tf.squeeze(tf.matmul(H_nkgg, z_nkg[:,:,:,None]), axis=-1)
-            return H_nkgg[:,:,:self._x_dim, :self._x_dim], \
-                   H_nkgg[:,:,:self._x_dim, self._x_dim:], \
-                   H_nkgg[:,:,self._x_dim:, self._x_dim:], \
-                   J_nkg[:,:,:self._x_dim] + Hz_nkg[:,:,:self._x_dim], \
-                   J_nkg[:,:,self._x_dim:] + Hz_nkg[:,:,self._x_dim:]
->>>>>>> 56002554
 
     def construct_z(self, trajectory):
         """ Input: A trajectory with x_dim =d and u_dim=f
@@ -135,17 +75,8 @@
             x_ref_nkd, u_ref_nkf = self.system.parse_trajectory(self.trajectory_ref)
             delx_nkd = x_nkd - x_ref_nkd
             delu_nkf = u_nkf - u_ref_nkf
-<<<<<<< HEAD
             z_nkg = tf.concat([delx_nkd[:, :, :self.angle_dims],
                                angle_normalize(delx_nkd[:, :, self.angle_dims:self.angle_dims+1]),
                                delx_nkd[:, :, self.angle_dims+1:],
                                delu_nkf], axis=2)
-            return z_nkg
-=======
-            # Note(Somil): Style guide.
-            z_nkg = tf.concat([delx_nkd[:,:,:self.angle_dims],
-                              angle_normalize(delx_nkd[:,:,self.angle_dims:self.angle_dims+1]),
-                              delx_nkd[:,:,self.angle_dims+1:],
-                              delu_nkf], axis=2)
-            return z_nkg
->>>>>>> 56002554
+            return z_nkg