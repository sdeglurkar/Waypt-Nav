--- conflicted
+++ resolved
@@ -64,17 +64,9 @@
 
             vehicle_trajectory.append_along_time_axis(trajectory_segment)
             config = next_config
-<<<<<<< HEAD
             end_episode, episode_data = self._enforce_episode_termination_conditions(vehicle_trajectory,
                                                                                      vehicle_data)
-        self.vehicle_trajectory, self.vehicle_data, self.episode_type, self.valid_episode = episode_data
-=======
-
-        episode_data = self._enforce_episode_termination_conditions(vehicle_trajectory,
-                                                                    vehicle_data)
-
         self.vehicle_trajectory, self.vehicle_data, self.vehicle_data_last_step, self.episode_type, self.valid_episode = episode_data
->>>>>>> da9e0fdd
         self.obj_val = self._compute_objective_value(self.vehicle_trajectory)
 
     # TODO: Varun make the planner interface at a trajectory level
@@ -151,37 +143,27 @@
         for condition in p.episode_termination_reasons:
             time_idxs.append(self._compute_time_idx_for_termination_condition(vehicle_trajectory,
                                                                               condition))
-<<<<<<< HEAD
         try:
             idx = np.argmin(time_idxs)
         except ValueError:
             idx = np.argmin([time_idx.numpy() for time_idx in time_idxs])
-=======
-        idx = np.argmin(time_idxs)
-        vehicle_trajectory.clip_along_time_axis(time_idxs[idx].numpy())
-        data, data_last_step = self.planner.mask_and_concat_data_along_batch_dim(data, k=vehicle_trajectory.k)
->>>>>>> da9e0fdd
         
         if time_idxs[idx] <= vehicle_trajectory.k:
             end_episode = True
             vehicle_trajectory.clip_along_time_axis(time_idxs[idx].numpy())
-            data = self.planner.mask_and_concat_data_along_batch_dim(data, k=vehicle_trajectory.k)
+            data, data_last_step = self.planner.mask_and_concat_data_along_batch_dim(data, k=vehicle_trajectory.k)
             
             # If all of the data was masked then
             # the episode simulated is not valid
             valid_episode = True
             if data['system_config'] is None:
                 valid_episode = False
-            episode_data = (vehicle_trajectory, data, idx, valid_episode)
+            episode_data = (vehicle_trajectory, data, data_last_step, idx, valid_episode)
         else:
             end_episode = False
             episode_data = None
 
-<<<<<<< HEAD
         return end_episode, episode_data
-=======
-        return vehicle_trajectory, data, data_last_step, idx, valid_episode
->>>>>>> da9e0fdd
 
     def _compute_time_idx_for_termination_condition(self, vehicle_trajectory, condition):
         """ For a given trajectory termination condition (i.e. timeout, collision, etc.)
