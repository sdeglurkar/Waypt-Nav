--- conflicted
+++ resolved
@@ -40,11 +40,7 @@
         waypt_horizons = []
         config_time_idxs = [0]
         while vehicle_trajectory.k < self.params.episode_horizon:
-<<<<<<< HEAD
-            waypt_trajectory, next_config, waypt_config = self._iterate(config)
-=======
             waypt_trajectory, next_config, waypt_config, waypt_horizon = self._iterate(config)
->>>>>>> 8270d562
             vehicle_trajectory.append_along_time_axis(waypt_trajectory)
             vehicle_configs.append(next_config)
             waypt_configs.append(waypt_config)
@@ -60,13 +56,7 @@
         self.system_configs = np.array(vehicle_configs)[keep_idx]
         self.waypt_configs = np.array(waypt_configs)[keep_idx[1:]]
 
-<<<<<<< HEAD
-        self.obj_val = tf.squeeze(self.obj_fn.evaluate_function(vehicle_trajectory))
-=======
         self.obj_val = self._compute_objective_value(vehicle_trajectory)
-        tf.squeeze(
-            self.obj_fn.evaluate_function(vehicle_trajectory))
->>>>>>> 8270d562
         self.vehicle_trajectory = vehicle_trajectory
 
     def reset(self, seed=-1):
