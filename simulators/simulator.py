--- conflicted
+++ resolved
@@ -55,7 +55,6 @@
             lqr_ks_1kf1.append(min_controllers['k_1kf1'])
             config_time_idxs.append(vehicle_trajectory.k)
             config = next_config
-<<<<<<< HEAD
         controllers = {'K_1kfd': tf.concat(lqr_Ks_1kfd, axis=1),
                        'k_1kf1': tf.concat(lqr_ks_1kf1, axis=1)}
         self.min_obs_distances = self._calculate_min_obs_distances(
@@ -67,13 +66,6 @@
 
         # Only keep the system and waypoint configurations
         # corresponding to unclipped parts of the trajectory
-=======
-        self.min_obs_distances = self._calculate_min_obs_distances(vehicle_trajectory)
-        self.collisions = self._calculate_trajectory_collisions(vehicle_trajectory)
-        self.episode_type, end_time_idx = self._enforce_episode_termination_conditions(vehicle_trajectory)
-
-        # Only keep the system and waypoint configurations corresponding to unclipped parts of the trajectory.
->>>>>>> a5ac3e23
         keep_idx = np.array(config_time_idxs) <= end_time_idx
         self.system_configs = np.array(vehicle_configs)[keep_idx]
         self.waypt_configs = np.array(waypt_configs)[keep_idx[1:]]
