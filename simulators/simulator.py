import tensorflow as tf
import numpy as np
from objectives.objective_function import ObjectiveFunction
from objectives.angle_distance import AngleDistance
from objectives.goal_distance import GoalDistance
from objectives.obstacle_avoidance import ObstacleAvoidance
from trajectory.trajectory import SystemConfig, Trajectory
from utils.fmm_map import FmmMap
import matplotlib


class Simulator(object):

    def __init__(self, params):
        self.params = params.simulator.parse_params(params)
        self.rng = np.random.RandomState(params.seed)
        self.obstacle_map = self._init_obstacle_map(self.rng)
        self.system_dynamics = self._init_system_dynamics()
        self.obj_fn = self._init_obj_fn()
        self.planner = self._init_planner()

    @staticmethod
    def parse_params(p):
        """
        Parse the parameters to add some additional helpful parameters.
        """
        # Parse the dependencies
        p.planner_params.planner.parse_params(p.planner_params)
        p.obstacle_map_params.obstacle_map.parse_params(p.obstacle_map_params)

        dt = p.planner_params.control_pipeline_params.system_dynamics_params.dt
    
        p.episode_horizon = int(np.ceil(p.episode_horizon_s / dt))
        p.control_horizon = int(np.ceil(p.control_horizon_s / dt))
        p.dt = dt
    
        # TODO Varun T.: this is a hack to make the real robot work for now.
        # Change the control pipeline, planner, simulator strcuture so that
        # this is not needed (more info in TOD0 in control_pipeline_v0.plan)

        if p.planner_params.control_pipeline_params.real_robot:
            p.planner_params.planning_horizon = p.control_horizon
            p.planner_params.control_pipeline_params.control_horizon = p.control_horizon
            p.planner_params.control_pipeline_params.control_horizon_s = p.control_horizon_s
        return p

    # TODO: Varun. Make the planner interface at a trajectory level
    # vehicle_data should store trajectory segments
    # vehicle trajectory should be created from trajectory segments (to avoid duplication)
    # Create a function create_vehicle_trajectory_from_segments
    # which takes vehicle_data and start_config
    # appending all the segments (but skipping the first element) to start config
    
    # TODO: Dont clip the vehicle trajectory object, but store the time index of when
    # the episode ends. Use this when plotting stuff
    # TODO: Does clipping the vehicle_data on success ever mess up data collection?
    # TODO: Do simulated vs LQR generated trajectories match the standard of
    # trajectory length??
    def simulate(self):
        """ A function that simulates an entire episode. The agent starts at self.start_config, repeatedly
        calling _iterate to generate subtrajectories. Generates a vehicle_trajectory for the episode, calculates its
        objective value, and sets the episode_type (timeout, collision, success)"""
        config = self.start_config
        vehicle_trajectory = self.vehicle_trajectory
        vehicle_data = self.planner.empty_data_dict()
        end_episode = False
        self.splines = []
        self.applied_control = []
        while not end_episode:
            trajectory_segment, next_config, data, applied_control = self._iterate(config)
           
            self.applied_control.append(applied_control)
            # Uncomment if you want access to the spline used to plan this trajectory.
            # TODO: Varun T. . This is hacky, spline should be passed around planner_data
            #self.splines.append(Trajectory.copy(self.planner.control_pipeline.lqr_ref_trajectory_real_robot_world_nkfd))

            # Append to Vehicle Data
            for key in vehicle_data.keys():
                vehicle_data[key].append(data[key])

            vehicle_trajectory.append_along_time_axis(trajectory_segment)
            config = next_config
            end_episode, episode_data = self._enforce_episode_termination_conditions(vehicle_trajectory,
                                                                                     vehicle_data)
        self.vehicle_trajectory, self.vehicle_data, self.vehicle_data_last_step, self.episode_type, self.valid_episode = episode_data
        self.obj_val = self._compute_objective_value(self.vehicle_trajectory)

    # TODO: Varun make the planner interface at a trajectory level
    # TODO: Varun. Call _simulate control for control_horizon steps
    def _iterate(self, config):
        """ Runs the planner for one step from config to generate a
        subtrajectory, the resulting robot config after the robot executes
        the subtrajectory, and relevant planner data"""

        # Optimize will return data, a dictionary with either
        # an optimal subtrajectory mapped to the key 'trajectory'
        # or a sequence of optimal controls mapped to the key
        # 'optimal_control_nk2'
        data = self.planner.optimize(config)

        if 'trajectory' not in data.keys():
            traj, applied_control = self._simulate_control(config, data['optimal_control_nk2'])
            min_horizon = data['optimal_control_nk2'].shape[1].value
        else:
            traj = data['trajectory']
            min_horizon = data['planning_horizon']
            applied_control = self.planner.control_pipeline.applied_control

        horizon = min(min_horizon, self.params.control_horizon)
        traj, data = self._clip_along_time_axis(traj, data, horizon)
        next_config = SystemConfig.init_config_from_trajectory_time_index(traj, t=-1)
        return traj, next_config, data, applied_control

    def apply_control_open_loop(self, start_config, control_nk2,
                                T, sim_mode='ideal'):
       
        p = self.params.planner_params.control_pipeline_params.system_dynamics_params

        applied_control = []
        x0_n1d, _ = self.system_dynamics.parse_trajectory(start_config)
        actions = []
        states = [x0_n1d*1.]
        x_next_n1d = x0_n1d*1.
        for t in range(T):
            u_n1f = control_nk2[:, t:t+1] 
           
            if t == 0:
                linear_acc_n11 = tf.minimum(tf.abs(u_n1f[:, :, 0:1])-start_config.speed_nk1(),
                                           p.linear_acc_max)
                angular_acc_n11 = tf.minimum(tf.abs(u_n1f[:, :,
                                                          1:2])-start_config.angular_speed_nk1(),
                                            p.angular_acc_max)

                v_next_n11 = start_config.speed_nk1() + linear_acc_n11 * tf.sign(u_n1f[:, :, 0:1])
                w_next_n11 = start_config.angular_speed_nk1() + angular_acc_n11 * tf.sign(u_n1f[:, :, 1:2])

            else:
                linear_acc_n11 = tf.minimum(tf.abs(u_n1f[:, :, 0:1] - applied_control[-1][0]),
                                           p.linear_acc_max)
                angular_acc_n11 = tf.minimum(tf.abs(u_n1f[:, :, 1:2] - applied_control[-1][1]),
                                            p.angular_acc_max)

                v_next_n11 =  applied_control[-1][0] + linear_acc_n11 * tf.sign(u_n1f[:, :, 0:1] -
                                                                         applied_control[-1][0])
                w_next_n11 =  applied_control[-1][1] + angular_acc_n11 * tf.sign(u_n1f[:, :, 1:2] - applied_control[-1][1])

            u_n1f = tf.concat([v_next_n11, w_next_n11], axis=2)
            x_next_n1d = self.system_dynamics.simulate(x_next_n1d, u_n1f, mode=sim_mode)
            try:
                applied_control.append(self.system_dynamics.hardware.state_dx*1.)
            except:
                applied_control.append(u_n1f[0, 0].numpy())
            actions.append(u_n1f)
            states.append(x_next_n1d)
        u_nkf = tf.concat(actions, axis=1)
        x_nkd = tf.concat(states, axis=1)
        trajectory = self.system_dynamics.assemble_trajectory(x_nkd,
                                                              u_nkf,
                                                              pad_mode='repeat')
        try:
            applied_control.append(self.system_dynamics.hardware.state_dx*1.)
        except:
            applied_control.append(u_n1f[0, 0].numpy())
        return trajectory, applied_control

    def _simulate_control(self, start_config, control_nk2):
        """ Returns a trajectory resulting from simulating
        control_nk2 from start_config using self.system_dynamics."""
        x_n1d, _ = self.system_dynamics.parse_trajectory(start_config)
<<<<<<< HEAD
        T = self.params.control_horizon 
        trajectory = self.system_dynamics.simulate_T(x_n1d, control_nk2[:, :T],
                                                     T, pad_mode='repeat',
                                                     mode=self.system_dynamics.simulation_params.simulation_mode)
        return trajectory
=======
        T = self.params.control_horizon
        trajectory, applied_control = self.apply_control_open_loop(start_config, control_nk2, T,
                                                                  sim_mode=self.system_dynamics.simulation_params.simulation_mode)
        #trajectory = self.system_dynamics.simulate_T(x_n1d, control_nk2,
        #                                             T, pad_mode='repeat',
        #                                             mode=self.system_dynamics.simulation_params.simulation_mode)
        return trajectory, applied_control
>>>>>>> b8125c44

    def get_observation(self, config=None, pos_n3=None, **kwargs):
        """
        Return the robot's observation from configuration config or
        pos_nk3.
        """
        return [None]*config.n

    def get_observation_from_data_dict_and_model(self, data_dict, model):
        """
        Returns the robot's observation from the data inside data_dict,
        using parameters specified by the model.
        """
        raise NotImplementedError

    def _clip_along_time_axis(self, traj, data, horizon, mode='new'):
        """ Clip a trajectory and the associated planner data
        along the time axis to length horizon."""

        self.planner.clip_data_along_time_axis(data, horizon)

        # Avoid duplicating new trajectory objects
        # as this is unnecesarily slow
        if 'trajectory' in data:
            traj = data['trajectory']
        else:
            if mode == 'new':
                traj = Trajectory.new_traj_clip_along_time_axis(traj, horizon)
            elif mode == 'update':
                traj.clip_along_time_axis(horizon)
            else:
                assert(False)

        return traj, data

    def _enforce_episode_termination_conditions(self, vehicle_trajectory, data):
        p = self.params
        time_idxs = []
        for condition in p.episode_termination_reasons:
            time_idxs.append(self._compute_time_idx_for_termination_condition(vehicle_trajectory,
                                                                              condition))
        try:
            idx = np.argmin(time_idxs)
        except ValueError:
            idx = np.argmin([time_idx.numpy() for time_idx in time_idxs])
        
        if time_idxs[idx] <= vehicle_trajectory.k:
            end_episode = True
            vehicle_trajectory.clip_along_time_axis(time_idxs[idx].numpy())
            data, data_last_step = self.planner.mask_and_concat_data_along_batch_dim(data, k=vehicle_trajectory.k)
            
            # If all of the data was masked then
            # the episode simulated is not valid
            valid_episode = True
            if data['system_config'] is None:
                valid_episode = False
            episode_data = (vehicle_trajectory, data, data_last_step, idx, valid_episode)
        else:
            end_episode = False
            episode_data = None

        return end_episode, episode_data

    def _compute_time_idx_for_termination_condition(self, vehicle_trajectory, condition):
        """ For a given trajectory termination condition (i.e. timeout, collision, etc.)
        computes the earliest time index at which this condition is met. Returns
        episode_horizon+1 otherwise."""
        if condition == 'Timeout':
            time_idx = tf.constant(self.params.episode_horizon)
        elif condition == 'Collision':
            time_idx = self._compute_time_idx_for_collision(vehicle_trajectory)
        elif condition == 'Success':
            time_idx = self._compute_time_idx_for_success(vehicle_trajectory)
        else:
            raise NotImplementedError

        return time_idx

    def _compute_time_idx_for_collision(self, vehicle_trajectory):
        time_idx = tf.constant(self.params.episode_horizon+1)
        pos_1k2 = vehicle_trajectory.position_nk2()
        obstacle_dists_1k = self.obstacle_map.dist_to_nearest_obs(pos_1k2)
        collisions = tf.where(tf.less(obstacle_dists_1k, 0.0))
        collision_idxs = collisions[:, 1]
        if tf.size(collision_idxs).numpy() != 0:
            time_idx = collision_idxs[0]
        return time_idx

    def _compute_time_idx_for_success(self, vehicle_trajectory):
        time_idx = tf.constant(self.params.episode_horizon+1)
        dist_to_goal_1k = self._dist_to_goal(vehicle_trajectory)
        successes = tf.where(tf.less(dist_to_goal_1k,
                                     self.params.goal_cutoff_dist))
        success_idxs = successes[:, 1]
        if tf.size(success_idxs).numpy() != 0:
            time_idx = success_idxs[0]
        return time_idx

    def reset(self, seed=-1):
        """Reset the simulator. Optionally takes a seed to reset
        the simulator's random state."""
        if seed != -1:
            self.rng.seed(seed)

        # Note: Obstacle map must be reset independently of the fmm map. Sampling start and goal may depend
        # on the updated state of the obstacle map. Updating the fmm map depends
        # on the newly sampled goal.
        reset_start = True
        while reset_start:
            self._reset_obstacle_map(self.rng)
            self._reset_start_configuration(self.rng)
            reset_start = self._reset_goal_configuration(self.rng)
        self._update_fmm_map()

        self.vehicle_trajectory = Trajectory(dt=self.params.dt, n=1, k=0)
        self.obj_val = np.inf
        self.vehicle_data = {}

    def _reset_obstacle_map(self, rng):
        raise NotImplementedError

    def _update_fmm_map(self):
        raise NotImplementedError

    def _reset_start_configuration(self, rng):
        """
        Reset the starting configuration of the vehicle.
        """
        p = self.params.reset_params.start_config

        # Reset the position
        if p.position.reset_type == 'random':
            # Select a random position on the map that is at least obstacle margin
            # away from the nearest obstacle
            obs_margin = self.params.avoid_obstacle_objective.obstacle_margin1
            dist_to_obs = 0.
            while dist_to_obs <= obs_margin:
                start_112 = self.obstacle_map.sample_point_112(rng)
                dist_to_obs = tf.squeeze(self.obstacle_map.dist_to_nearest_obs(start_112))
        else:
            raise NotImplementedError('Unknown reset type for the vehicle starting position.')

        # Reset the heading
        if p.heading.reset_type == 'zero':
            heading_111 = np.zeros((1, 1, 1))
        elif p.heading.reset_type == 'random':
            heading_111 = rng.uniform(p.heading.bounds[0], p.heading.bounds[1], (1, 1, 1))
        else:
            raise NotImplementedError('Unknown reset type for the vehicle starting heading.')

        # Reset the speed
        if p.speed.reset_type == 'zero':
            speed_111 = np.zeros((1, 1, 1))
        elif p.speed.reset_type == 'random':
            speed_111 = rng.uniform(p.speed.bounds[0], p.speed.bounds[1], (1, 1, 1))
        else:
            raise NotImplementedError('Unknown reset type for the vehicle starting speed.')

        # Reset the angular speed
        if p.ang_speed.reset_type == 'zero':
            ang_speed_111 = np.zeros((1, 1, 1))
        elif p.ang_speed.reset_type == 'random':
            ang_speed_111 = rng.uniform(p.ang_speed.bounds[0], p.ang_speed.bounds[1], (1, 1, 1))
        elif p.ang_speed.reset_type == 'gaussian':
            ang_speed_111 = rng.normal(p.ang_speed.gaussian_params[0],
                                       p.ang_speed.gaussian_params[1], (1, 1, 1))
        else:
            raise NotImplementedError('Unknown reset type for the vehicle starting angular speed.')

        # Initialize the start configuration
        self.start_config = SystemConfig(dt=p.dt, n=1, k=1,
                                         position_nk2=start_112,
                                         heading_nk1=heading_111,
                                         speed_nk1=speed_111,
                                         angular_speed_nk1=ang_speed_111)

        # When Using a Realistic Simulator (physics simulator)
        # The system dynamics may need the current starting position for
        # coordinate transforms in realistic simulation
        if self.system_dynamics.simulation_params.simulation_mode == 'realistic':
            self.system_dynamics.reset_start_state(self.start_config)

    def _reset_goal_configuration(self, rng):
        p = self.params.reset_params.goal_config
        goal_norm = self.params.goal_dist_norm
        goal_radius = self.params.goal_cutoff_dist
        start_112 = self.start_config.position_nk2()
        obs_margin = self.params.avoid_obstacle_objective.obstacle_margin1

        # Reset the goal position
        if p.position.reset_type == 'random':
            # Select a random position on the map that is at least obstacle margin away from the nearest obstacle, and
            # not within the goal margin of the start position.
            dist_to_obs = 0.
            dist_to_goal = 0.
            while dist_to_obs <= obs_margin or dist_to_goal <= goal_radius:
                goal_112 = self.obstacle_map.sample_point_112(rng)
                dist_to_obs = tf.squeeze(self.obstacle_map.dist_to_nearest_obs(goal_112))
                dist_to_goal = np.linalg.norm((start_112 - goal_112)[0], ord=goal_norm)
        elif p.position.reset_type == 'random_v1':
            assert self.obstacle_map.name == 'SBPDMap'
            # Select a random position on the map that is at least obs_margin away from the
            # nearest obstacle, and not within the goal margin of the start position.
            # Additionaly the goal position must satisfy:
            # fmm_dist(start, goal) - l2_dist(start, goal) > fmm_l2_gap (goal should not be
            #                                                            reachable in a straight line)
            # fmm_dist(start, goal) < max_dist (goal should not be too far away)
            
            # Construct an fmm map where the 0 level set is the start position
            start_fmm_map = self._init_fmm_map(goal_pos_n2=self.start_config.position_nk2()[:, 0]) 
            # enforce fmm_dist(start, goal) < max_fmm_dist
            free_xy = np.where(start_fmm_map.fmm_distance_map.voxel_function_mn <
                               p.position.max_fmm_dist)
            free_xy = np.array(free_xy).T
            free_xy = free_xy[:, ::-1]
            free_xy_pts_m2 = self.obstacle_map._map_to_point(free_xy)
            
            # enforce dist_to_nearest_obstacle > obs_margin
            dist_to_obs = tf.squeeze(self.obstacle_map.dist_to_nearest_obs(free_xy_pts_m2[:, None])).numpy()

            dist_to_obs_valid_mask = dist_to_obs > obs_margin

            # enforce dist_to_goal > goal_radius
            fmm_dist_to_goal = np.squeeze(start_fmm_map.fmm_distance_map.compute_voxel_function(free_xy_pts_m2[:, None]).numpy())
            fmm_dist_to_goal_valid_mask = fmm_dist_to_goal > goal_radius

            # enforce fmm_dist - l2_dist > fmm_l2_gap
            fmm_l2_gap = rng.uniform(0.0, p.position.max_dist_diff)
            l2_dist_to_goal = np.linalg.norm((start_112 - free_xy_pts_m2[:, None]), axis=2)[:, 0]
            fmm_dist_to_goal = np.squeeze(start_fmm_map.fmm_distance_map.compute_voxel_function(free_xy_pts_m2[:, None]).numpy())
            fmm_l2_gap_valid_mask = fmm_dist_to_goal - l2_dist_to_goal > fmm_l2_gap

            valid_mask = np.logical_and.reduce((dist_to_obs_valid_mask,
                                                fmm_dist_to_goal_valid_mask,
                                                fmm_l2_gap_valid_mask))
            free_xy = free_xy[valid_mask]
            if len(free_xy) == 0:
                # there are no goal points within the max_fmm_dist of start
                # return True so the start is reset
                return True
            
            goal_112 = self.obstacle_map.sample_point_112(rng, free_xy_map_m2=free_xy)
        else:
            raise NotImplementedError('Unknown reset type for the vehicle goal position.')

        # Initialize the goal configuration
        self.goal_config = SystemConfig(dt=p.dt, n=1, k=1,
                                        position_nk2=goal_112)
        return False

    def _compute_objective_value(self, vehicle_trajectory):
        p = self.params.objective_fn_params
        if p.obj_type == 'valid_mean':
            vehicle_trajectory.update_valid_mask_nk()
        else:
            assert(p.obj_type in ['valid_mean', 'mean'])
        obj_val = tf.squeeze(self.obj_fn.evaluate_function(vehicle_trajectory))
        return obj_val

    def _update_obj_fn(self):
        """ Update the objective function to use a new
        obstacle_map and fmm map """
        p = self.params
        for objective in self.obj_fn.objectives:
            if isinstance(objective, ObstacleAvoidance):
                objective.obstacle_map = self.obstacle_map
            elif isinstance(objective, GoalDistance):
                objective.fmm_map = self.fmm_map
            elif isinstance(objective, AngleDistance):
                objective.fmm_map = self.fmm_map
            else:
                assert(False)

    def _init_obstacle_map(self, obstacle_params=None):
        """ Initializes a new obstacle map."""
        raise NotImplementedError

    def _init_system_dynamics(self):
        p = self.params.planner_params.control_pipeline_params.system_dynamics_params
        return p.system(dt=p.dt, params=p)

    def _init_obj_fn(self):
        """
        Initialize the objective function.
        Use fmm_map = None as this is undefined
        until a goal configuration is specified.
        """
        p = self.params
        
        obj_fn = ObjectiveFunction(p.objective_fn_params)
        if not p.avoid_obstacle_objective.empty():
            obj_fn.add_objective(ObstacleAvoidance(
                params=p.avoid_obstacle_objective,
                obstacle_map=self.obstacle_map))
        if not p.goal_distance_objective.empty():
            obj_fn.add_objective(GoalDistance(
                params=p.goal_distance_objective,
                fmm_map=None))
        if not p.goal_angle_objective.empty():
            obj_fn.add_objective(AngleDistance(
                params=p.goal_angle_objective,
                fmm_map=None))
        return obj_fn

    def _init_fmm_map(self, goal_pos_n2=None):
        p = self.params
        self.obstacle_occupancy_grid = self.obstacle_map.create_occupancy_grid_for_map()

        if goal_pos_n2 is None:
            goal_pos_n2 = self.goal_config.position_nk2()[0]
        
        return FmmMap.create_fmm_map_based_on_goal_position(
            goal_positions_n2=goal_pos_n2,
            map_size_2=np.array(p.obstacle_map_params.map_size_2),
            dx=p.obstacle_map_params.dx,
            map_origin_2=p.obstacle_map_params.map_origin_2,
            mask_grid_mn=self.obstacle_occupancy_grid)

    def _init_planner(self):
        p = self.params
        return p.planner_params.planner(simulator=self,
                                        params=p.planner_params)

    # Functions for computing relevant metrics
    # on robot trajectories
    def _dist_to_goal(self, trajectory):
        """Calculate the FMM distance between
        each state in trajectory and the goal."""
        for objective in self.obj_fn.objectives:
            if isinstance(objective, GoalDistance):
                dist_to_goal_nk = objective.compute_dist_to_goal_nk(trajectory)
        return dist_to_goal_nk

    def _calculate_min_obs_distances(self, vehicle_trajectory):
        """Returns an array of dimension 1k where each element is the distance to the closest
        obstacle at each time step."""
        pos_1k2 = vehicle_trajectory.position_nk2()
        obstacle_dists_1k = self.obstacle_map.dist_to_nearest_obs(pos_1k2)
        return obstacle_dists_1k

    def _calculate_trajectory_collisions(self, vehicle_trajectory):
        """Returns an array of dimension 1k where each element is a 1 if the robot collided with an
        obstacle at that time step or 0 otherwise. """
        pos_1k2 = vehicle_trajectory.position_nk2()
        obstacle_dists_1k = self.obstacle_map.dist_to_nearest_obs(pos_1k2)
        return tf.cast(obstacle_dists_1k < 0.0, tf.float32)

    def get_metrics(self):
        """After the episode is over, call the get_metrics function to get metrics
        per episode.  Returns a structure, lists of which are passed to accumulate
        metrics static function to generate summary statistics."""
        dists_1k = self._dist_to_goal(self.vehicle_trajectory)
        init_dist = dists_1k[0, 0].numpy()
        final_dist = dists_1k[0, -1].numpy()
        collisions_mu = np.mean(self._calculate_trajectory_collisions(self.vehicle_trajectory))
        min_obs_distances = self._calculate_min_obs_distances(self.vehicle_trajectory)
        return np.array([self.obj_val,
                         init_dist,
                         final_dist,
                         self.vehicle_trajectory.k,
                         collisions_mu,
                         np.min(min_obs_distances),
                         self.episode_type])

    @staticmethod
    def collect_metrics(ms, termination_reasons=['Timeout', 'Collision', 'Success']):
        ms = np.array(ms)
        if len(ms) == 0:
            return None, None
        obj_vals, init_dists, final_dists, episode_length, collisions, min_obs_distances, episode_types = ms.T
        keys = ['Objective Value', 'Initial Distance', 'Final Distance',
                'Episode Length', 'Collisions_Mu', 'Min Obstacle Distance']
        vals = [obj_vals, init_dists, final_dists,
                episode_length, collisions, min_obs_distances]

        # mean, 25 percentile, median, 75 percentile
        fns = [np.mean, lambda x: np.percentile(x, q=25), lambda x:
               np.percentile(x, q=50), lambda x: np.percentile(x, q=75)]
        fn_names = ['mu', '25', '50', '75']
        out_vals, out_keys = [], []
        for k, v in zip(keys, vals):
            for fn, name in zip(fns, fn_names):
                _ = fn(v)
                out_keys.append('{:s}_{:s}'.format(k, name))
                out_vals.append(_)

        # Log the number of episodes
        num_episodes = len(episode_types)
        out_keys.append('Number Episodes')
        out_vals.append(num_episodes)

        # Log Percet Collision, Timeout, Success, Etc.
        for i, reason in enumerate(termination_reasons):
            out_keys.append('Percent {:s}'.format(reason))
            out_vals.append(1.*np.sum(episode_types == i) / num_episodes)

            # Log the Mean Episode Length for Each Episode Type
            episode_idxs = np.where(episode_types == i)[0]
            episode_length_for_this_episode_type = episode_length[episode_idxs]
            if len(episode_length_for_this_episode_type) > 0:
                mean_episode_length_for_this_episode_type = np.mean(episode_length_for_this_episode_type)
                out_keys.append('Mean Episode Length for {:s} Episodes'.format(reason))
                out_vals.append(mean_episode_length_for_this_episode_type)

        return out_keys, out_vals

    def start_recording_video(self, video_number):
        """ By default the simulator does not support video capture."""
        return None

    def stop_recording_video(self, video_number, video_filename):
        """ By default the simulator does not support video capture."""
        return None

    def render(self, axs, freq=4, render_velocities=False, prepend_title=''):
        if type(axs) is list or type(axs) is np.ndarray:
            self._render_trajectory(axs[0], freq)

            if render_velocities:
                self._render_velocities(axs[1], axs[2])
            [ax.set_title('{:s}{:s}'.format(prepend_title, ax.get_title())) for ax in axs]
        else:
            self._render_trajectory(axs, freq)
            axs.set_title('{:s}{:s}'.format(prepend_title, axs.get_title()))


    def _render_obstacle_map(self, ax):
        raise NotImplementedError

    def _render_trajectory(self, ax, freq=4):
        p = self.params

        self._render_obstacle_map(ax)

        if 'waypoint_config' in self.vehicle_data.keys():
            self.vehicle_trajectory.render([ax], freq=freq, plot_quiver=False)
            self._render_waypoints(ax)
        else:
            self.vehicle_trajectory.render([ax], freq=freq, plot_quiver=True)

        boundary_params = {'norm': p.goal_dist_norm, 'cutoff':
                           p.goal_cutoff_dist, 'color': 'g'}
        self.start_config.render(ax, batch_idx=0, marker='o', color='blue')
        self.goal_config.render_with_boundary(ax, batch_idx=0, marker='*', color='black',
                                              boundary_params=boundary_params)

        goal = self.goal_config.position_nk2()[0, 0]
        start = self.start_config.position_nk2()[0, 0]
        text_color = p.episode_termination_colors[self.episode_type]
        ax.set_title('Start: [{:.2f}, {:.2f}] '.format(*start) +
                     'Goal: [{:.2f}, {:.2f}]'.format(*goal), color=text_color)

        final_pos = self.vehicle_trajectory.position_nk2()[0, -1]
        ax.set_xlabel('Cost: {cost:.3f} '.format(cost=self.obj_val) +
                      'End: [{:.2f}, {:.2f}]'.format(*final_pos), color=text_color)

    def _render_waypoints(self, ax):
        # Plot the system configuration and corresponding
        # waypoint produced in the same color
        system_configs = self.vehicle_data['system_config']
        waypt_configs = self.vehicle_data['waypoint_config']
        cmap = matplotlib.cm.get_cmap(self.params.waypt_cmap)
        for i, (system_config, waypt_config) in enumerate(zip(system_configs, waypt_configs)):
            color = cmap(i / system_configs.n)
            system_config.render(ax, batch_idx=0, plot_quiver=True,
                                 marker='o', color=color)

            # Render the waypoint's number at each
            # waypoint's location
            pos_2 = waypt_config.position_nk2()[0, 0].numpy()
            ax.text(pos_2[0], pos_2[1], str(i), color=color)

    def _render_velocities(self, ax0, ax1):
        speed_k = self.vehicle_trajectory.speed_nk1()[0, :, 0].numpy()
        angular_speed_k = self.vehicle_trajectory.angular_speed_nk1()[
            0, :, 0].numpy()

        time = np.r_[:self.vehicle_trajectory.k]*self.vehicle_trajectory.dt 
        
        if self.params.planner_params.control_pipeline_params.real_robot:
            applied_control_k2 = np.concatenate(self.applied_control, axis=0)[:self.vehicle_trajectory.k]
            ax0.plot(time, speed_k, 'r--', label='Commanded')
            ax0.plot(time, applied_control_k2[:, 0], 'b--', label='Applied')
            ax0.set_title('Linear Velocity')
            ax0.legend()

            ax1.plot(time, angular_speed_k, 'r--', label='Commanded')
            ax1.plot(time, applied_control_k2[:, 1], 'b--', label='Applied')
            ax1.set_title('Angular Velocity')
            ax1.legend()
        else:

            ax0.plot(time, speed_k, 'r--')
            ax0.set_title('Linear Velocity')

            ax1.plot(time, angular_speed_k, 'r--')
            ax1.set_title('Angular Velocity')<|MERGE_RESOLUTION|>--- conflicted
+++ resolved
@@ -167,21 +167,14 @@
         """ Returns a trajectory resulting from simulating
         control_nk2 from start_config using self.system_dynamics."""
         x_n1d, _ = self.system_dynamics.parse_trajectory(start_config)
-<<<<<<< HEAD
-        T = self.params.control_horizon 
-        trajectory = self.system_dynamics.simulate_T(x_n1d, control_nk2[:, :T],
-                                                     T, pad_mode='repeat',
-                                                     mode=self.system_dynamics.simulation_params.simulation_mode)
-        return trajectory
-=======
         T = self.params.control_horizon
         trajectory, applied_control = self.apply_control_open_loop(start_config, control_nk2, T,
                                                                   sim_mode=self.system_dynamics.simulation_params.simulation_mode)
+        import pdb; pdb.set_trace() # check length of trajectory
         #trajectory = self.system_dynamics.simulate_T(x_n1d, control_nk2,
         #                                             T, pad_mode='repeat',
         #                                             mode=self.system_dynamics.simulation_params.simulation_mode)
         return trajectory, applied_control
->>>>>>> b8125c44
 
     def get_observation(self, config=None, pos_n3=None, **kwargs):
         """
